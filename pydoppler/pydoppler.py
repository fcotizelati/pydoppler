#! Python PyDoppler

from __future__ import annotations

import logging
import os
import shutil
from pathlib import Path
<<<<<<< HEAD
from typing import List, Optional, Sequence, Union
=======
from typing import List, Optional, Sequence
>>>>>>> 89981c35

import matplotlib.cm as cm
import matplotlib.collections as mcoll
import matplotlib.cbook as cbook
import matplotlib.pyplot as plt
import numpy as np
import numpy.ma as ma
from matplotlib.colors import Normalize

try:  # Python 3.9+
    from importlib.resources import files as resource_files
except ImportError:  # pragma: no cover - Python <3.9 fallback
    from importlib_resources import files as resource_files  # type: ignore


plt.rcParams.update({'font.size': 12})


LOGGER = logging.getLogger(__name__)
LOGGER.addHandler(logging.NullHandler())


def _copy_tree(source, destination: Path, overwrite: bool = False) -> List[Path]:
    """Copy the files contained in *source* into *destination*.

    Parameters
    ----------
    source:
        An importlib ``Traversable`` pointing to a directory.
    destination:
        Filesystem directory that will receive the copied files.
    overwrite:
        When ``True`` existing files will be replaced, otherwise they are kept
        untouched.
    """

    dest_path = Path(destination)
    dest_path.mkdir(parents=True, exist_ok=True)

    copied: List[Path] = []
    for item in source.rglob("*"):
        if item.is_dir():
            continue

        target = dest_path / item.relative_to(source)
        if target.exists() and not overwrite:
            continue

        target.parent.mkdir(parents=True, exist_ok=True)
        with item.open("rb") as src, target.open("wb") as dst:
            shutil.copyfileobj(src, dst)
        copied.append(target)

    return copied


def get_fortran_code_path():
    """Return a Traversable pointing to the bundled Fortran sources."""

    return resource_files(__package__).joinpath("fortran_code")


def get_test_data_path():
    """Return a Traversable pointing to the bundled test data."""

    return resource_files(__package__).joinpath("test_data")


<<<<<<< HEAD
def copy_fortran_code(
    destination: Union[Path, str], overwrite: bool = False
) -> List[Path]:
=======
def copy_fortran_code(destination: Path | str, overwrite: bool = False) -> List[Path]:
>>>>>>> 89981c35
    """Copy the bundled Fortran assets into *destination*."""

    return _copy_tree(get_fortran_code_path(), Path(destination), overwrite)


<<<<<<< HEAD
def copy_test_data(
    destination: Union[Path, str], overwrite: bool = False
) -> List[Path]:
=======
def copy_test_data(destination: Path | str, overwrite: bool = False) -> List[Path]:
>>>>>>> 89981c35
    """Copy the bundled sample data into *destination*."""

    return _copy_tree(get_test_data_path(), Path(destination), overwrite)


def install_sample_script(
<<<<<<< HEAD
    destination: Union[Path, str],
=======
    destination: Path | str,
>>>>>>> 89981c35
    overwrite: bool = False,
) -> Path:
    """Install the example ``sample_script.py`` in *destination*.

    When ``overwrite`` is ``False`` the script will not clobber an existing
    file. Instead it will fall back to the ``sample_script-<n>.py`` naming
    convention previously used by the project.
    """

    dest_dir = Path(destination)
    dest_dir.mkdir(parents=True, exist_ok=True)

    target = dest_dir / "sample_script.py"
    if target.exists() and not overwrite:
        index = 1
        while target.exists():
            target = dest_dir / f"sample_script-{index}.py"
            index += 1

    source = get_test_data_path().joinpath("sample_script.py")
    with source.open("rb") as src, target.open("wb") as dst:
        shutil.copyfileobj(src, dst)

    return target


class spruit:
    """
        A class to store and process data for Doppler tomography code
        by Henk Spruit.

    ...

    Methods
    -------
    foldspec()
        Reads the data and stores in spruit object
    sort(column, order='ascending')
        Sort by `column`
    """
    def __init__(
        self,
        force_install: bool = False,
        auto_install: bool = True,
        interactive: bool = False,
    ):
        self.object = 'disc'
        self.wave = 0.0
        self.flux = 0.0
        self.pha = 0.0
        self.input_files = 0.0
        self.input_phase = 0.0
        self.trsp = 0.0
        self.nbins = 20
        self.normalised_flux = 0.0
        self.normalised_wave = 0.0
        self.base_dir = '.'
        self.lam0 = 6562.83
        self.delw = 80
        self.list = 'phases.txt'
        self.gama = 0.0
        self.delta_phase = 0.001

        self.verbose = True
        self.interactive = interactive
        self.logger = logging.getLogger(f"{__name__}.spruit")
        if not self.logger.handlers:
            self.logger.addHandler(logging.NullHandler())

        ###### Plotting parameters
        self.psname='j0644'              # Name of output plot file
        self.output='pdf'                    # Can choose between: pdf, eps or png
        self.data=False                      # If True then exit data will put in file *.txt
        self.plot=True                       # Plot in Python window
        self.plotlim=1.3                     # Plot limits. 1 = close fit.
        self.overs=0.4

        ####### Dop.in parameters
        self.ih = 0
        self.iw = 0
        self.pb0 = 0.95
        self.pb1 = 1.05
        self.ns = 7
        self.ac = 8e-4
        self.nim = 150
        self.al0 = 0.002
        self.alf = 1.7
        self.nal = 0
        self.clim = 1.6
        self.ipri = 2
        self.norm = 1
        self.wid = 10e5
        self.af = 0.0


        # %%%%%%%%%%%%%%%%%%  Doppler Options   %%%%%%%%%%%%%%%%%%

        self.lobcol='white'                 # Stream color

        if auto_install:
            self.install_assets(Path.cwd(), force_install)

    # ------------------------------------------------------------------
    # helper methods
    def _log(self, level: int, message: str) -> None:
        """Emit *message* through :mod:`logging` and optionally echo it."""

        self.logger.log(level, message)
        if self.verbose and level >= logging.INFO:
            print(message)

<<<<<<< HEAD
    def install_assets(
        self, destination: Union[Path, str], force: bool = False
    ) -> None:
=======
    def install_assets(self, destination: Path | str, force: bool = False) -> None:
>>>>>>> 89981c35
        """Install bundled assets into *destination*.

        Parameters
        ----------
        destination:
            Directory where the Fortran sources and helper script should be
            installed.
        force:
            When ``True`` existing files are overwritten.
        """

        dest_dir = Path(destination)

        copied_fortran = copy_fortran_code(dest_dir, overwrite=force)
        script_path: Optional[Path] = None
        if force or copied_fortran:
            script_path = install_sample_script(dest_dir, overwrite=force)

        if copied_fortran:
            self._log(logging.INFO, f"Installed Fortran assets into {dest_dir}.")
        else:
            self._log(logging.DEBUG, "Fortran assets already present; skipping copy.")

        if script_path:
            self._log(logging.INFO, f"Sample script available at {script_path}.")
        else:
            self._log(logging.DEBUG, "Sample script already present; not copied.")


    def Foldspec(self):
        """Foldspec. Prepares the spectra to be read by dopin.
        *** Remember to prepare the keywords before running ***

        Parameters
        ----------
        None

        Returns
        -------
        None
        """
        list_path = Path(self.base_dir) / self.list
        if not list_path.exists():
            raise FileNotFoundError(
                f"Phase file '{list_path}' is not accessible. Check 'base_dir' and 'list'."
            )

        list_dir = list_path.parent

        inputs = np.genfromtxt(
            list_path,
            dtype=[("files", "U256"), ("phase", float)],
            usecols=(0, 1),
            comments="#",
            autostrip=True,
        )

        if inputs.shape == ():
            inputs = inputs.reshape(1,)

        if inputs.size < 1:
            raise ValueError("No entries found in the list file.")

        first_file = inputs["files"][0]
        first_path = list_dir / first_file

        try:
            w1st, f1st = np.loadtxt(first_path, usecols=(0, 1), unpack=True)
        except Exception as exc:  # pragma: no cover - numpy handles the heavy lifting
            raise RuntimeError(f"Failed to read first spectrum '{first_path}': {exc}") from exc

        wo = w1st
        wave, flux = [], []

        if getattr(self, "nbins", None) is None:
            phases_sorted = np.sort(np.asarray(inputs["phase"], dtype=float))
            dphi = np.diff(phases_sorted)
            dphi = dphi[dphi > 0]
            if dphi.size == 0:
                self.nbins = 20
            else:
                self.nbins = int(max(4, round(1.5 / float(np.median(dphi)))))

        try:
            rep_dphi = float(np.median(np.diff(np.sort(inputs["phase"]))))
        except Exception:  # pragma: no cover - extremely small data set
            rep_dphi = float("nan")

        self._log(
            logging.INFO,
            f"Number of bins: {self.nbins} (median phase spacing {rep_dphi:.5f})",
        )

        for z, (fname, ph) in enumerate(zip(inputs["files"], inputs["phase"])):
            sp_path = list_dir / fname
            try:
                w, f = np.loadtxt(sp_path, usecols=(0, 1), unpack=True)
            except Exception as exc:
                raise RuntimeError(f"Failed to read spectrum '{sp_path}': {exc}") from exc

            if z == 0:
                wave.append(wo)
                flux.append(f1st)
            else:
                wave.append(wo)
                flux.append(np.interp(wo, w, f))

            self._log(
                logging.INFO,
                f"{str(z + 1).zfill(3)} {fname}  {ph} {w.size}",
            )

        self.wave = wave
        self.flux = flux
        self.pha = np.asarray(inputs["phase"], float)
        self.input_files = np.asarray(inputs["files"], dtype=str)
        self.input_phase = np.asarray(inputs["phase"], dtype=float)
        self.trsp = np.vstack(flux)


    def _auto_continuum_band(self) -> Sequence[float]:
        """Derive continuum windows for non-interactive use.

        The routine samples the outer 5% of the wavelength coverage on both
        sides of the line and returns two intervals suitable for the continuum
        polynomial fit used in :meth:`Dopin`.
        """

        if not self.wave or not self.wave[0].size:
            raise RuntimeError(
                "Wavelength grid is empty. Run 'Foldspec' before calling 'Dopin'."
            )

        wave = np.asarray(self.wave[0], dtype=float)
        if wave.size < 8:
            raise ValueError("Cannot determine continuum bands from fewer than eight samples.")

        window = max(3, int(round(0.05 * wave.size)))
        left = wave[:window]
        right = wave[-window:]

        return (
            float(left.min()),
            float(left.max()),
            float(right.min()),
            float(right.max()),
        )


    def Dopin(self,poly_degree=2, continnum_band=False,
              rebin=True,plot_median = False, rebin_wave= 0.,
              xlim=None,two_orbits=True,vel_space=True,
              verbose=False):
        """Normalises each spectrum to a user-defined continnum.
            Optional, it plots a trail spectra. When ``self.interactive`` is
            ``False`` and no continuum bands are supplied the routine selects
            suitable regions automatically so it can run headlessly.

        Parameters
        ----------
        poly_degree : int, Optional
            polynomial degree to fit the continuum. Default, 2.

        continnum_band : array-like,
            Define two wavelength bands (x1,x2) and (x3,x4)
            to fit the continuum.
            contiunnum_band = [x1,x2,x3,x4].
            If False, an interactive plot will allow to select this four numbers
            - Default, False

        plot_median : bool,
            Plots above teh trail spectra a median of the dataset.
            - Defautl, False

        rebin_wave : float,
            TBD

        xlim : float,
            TBD

        two_orbits : float,
            TBD

        vel_space : float,
            TBD

        verbose : float,
            TBD

        Returns
        -------
        None.

        """
        if not self.wave:
            raise RuntimeError("No spectra loaded. Run 'Foldspec' before normalising.")

        lam=self.lam0
        cl=2.997e5

        cmaps = plt.cm.binary_r #cm.winter_r cm.Blues#cm.gist_stern

        wmin = float(np.min(self.wave[0]))
        wmax = float(np.max(self.wave[0]))
        if lam < wmin or lam > wmax:
            raise ValueError(
                f"Input wavelength {lam} Å out of bounds. Must be between {wmin} and {wmax}."
            )
        ss=0
        for i in np.arange(len(self.wave[0])-1):
            if lam >= self.wave[0][i]   and lam <= self.wave[0][i+1]:
                ss=i


        fig=plt.figure(num="Average Spec",figsize=(6.57,8.57))
        plt.clf()
        ax=fig.add_subplot(211)
        avgspec=np.sum(self.flux,axis=0)
        plt.plot(self.wave[0],avgspec/len(self.pha))

        if not continnum_band:
            if self.interactive:
                self._log(logging.INFO, "Choose 4 points to define the continuum.")
                xor=[]
                for _ in np.arange(4):
                    selection=plt.ginput(1,timeout=-1)
                    if not selection:
                        raise RuntimeError("Continuum selection aborted by user.")
                    xor.append(float(selection[0][0]))
                    if self.plot:
                        plt.axvline(x=xor[-1],linestyle='--',color='k')
                        plt.draw()
            else:
                xor=list(self._auto_continuum_band())
                self._log(
                    logging.INFO,
                    "Using automatic continuum bands at "
                    f"[{xor[0]:.2f}, {xor[1]:.2f}] and [{xor[2]:.2f}, {xor[3]:.2f}] Å.",
                )
                if self.plot:
                    for idx,val in enumerate(xor):
                        label='Cont Bands' if idx == 0 else ''
                        plt.axvline(x=val,linestyle='--',color='k',label=label)
        else:
            xor=[float(v) for v in continnum_band]
            if len(xor) != 4:
                raise ValueError("continnum_band must contain four wavelength limits.")
            if xor[0] >= xor[1] or xor[2] >= xor[3]:
                raise ValueError("Each continuum interval must be strictly increasing.")
            if self.plot:
                for idx,val in enumerate(xor):
                    label='Cont Bands' if idx == 0 else ''
                    plt.axvline(x=val,linestyle='--',color='k',label=label)
        lop = ((self.wave[0]>xor[0]) * (self.wave[0]<xor[1])) + ((self.wave[0]>xor[2]) * (self.wave[0]<xor[3]))
        yor=avgspec[lop]/len(self.pha)
        plt.ylim(avgspec[lop].min()/len(self.pha)*0.8,avgspec.max()/len(self.pha)*1.1)
        z = np.polyfit(self.wave[0][lop], yor, poly_degree)
        pz = np.poly1d(z)
        linfit = pz(self.wave[0])
        plt.plot(self.wave[0],linfit,'r',label='Cont Fit')
        lg = plt.legend(fontsize=14)
        plt.xlim(xor[0]-10,xor[3]+10)
        plt.xlabel(r'Wavelength / $\AA$')
        plt.ylabel('Input flux')


        ax=fig.add_subplot(212)
        vell=((self.wave[0]/self.lam0)**2-1)*cl/(1+(self.wave[0]/self.lam0)**2)

        plt.plot(vell,avgspec/len(self.pha)-linfit,'k')
        plt.axhline(y=0,linestyle='--',color='k')
        plt.axvline(x=-self.delw/self.lam0*cl,linestyle='-',color='DarkOrange')
        plt.axvline(x= self.delw/self.lam0*cl,linestyle='-',
                    color='DarkOrange',label='DopMap limits')
        lg = plt.legend(fontsize=14)
        plt.xlim(-self.delw/self.lam0*cl*1.5,self.delw/self.lam0*cl*1.5)
        qq = (np.abs(vell) < self.delw/self.lam0*cl*1.5)
        plt.ylim(-0.05*np.max(avgspec[qq]/len(self.pha)-linfit[qq] -1.0),
                np.max(avgspec[qq]/len(self.pha)-linfit[qq] -1.0)*1.1)
        plt.xlabel('Velocity km/s')
        plt.ylabel('Bkg subtracted Flux')
        if self.plot:
            plt.draw()
        plt.tight_layout()

        ######## Do individual fit on the blaze
        for ct,flu in enumerate(self.flux):
            #print(lop.sum)
            if ct == 0 :
                nufac=(1.0+self.gama/2.998e5) * np.sqrt(1.0-(self.gama/2.998e5)**2)
                lop = (self.wave[0]/nufac > self.lam0 - self.delw) * \
                      (self.wave[0]/nufac < self.lam0 + self.delw)
                self.normalised_wave = np.array(self.wave[0][lop]/nufac)
                # Interpolate in velocity space
                vell_temp=((self.normalised_wave/self.lam0)**2-1.0)*cl/(1.0 + \
                         (self.normalised_wave/self.lam0)**2)
                self.vell = np.linspace(vell_temp[0],vell_temp[-1],vell_temp.size)
                self.normalised_flux = np.zeros((len(self.flux),lop.sum()))

            polmask = ((self.wave[0]/nufac>xor[0]) * (self.wave[0]/nufac<xor[1])) +\
                  ((self.wave[0]/nufac>xor[2]) * (self.wave[0]/nufac<xor[3]))
            z = np.polyfit(self.wave[0][polmask]/nufac,flu[polmask], 3)
            pz = np.poly1d(z)
            linfit = pz(self.normalised_wave)

            self.normalised_flux[ct] = np.array(flu[lop]) - np.array(linfit)
            self.normalised_flux[ct] = np.interp(self.vell,vell_temp,self.normalised_flux[ct])

        self._log(
            logging.INFO,
            f">> Max/Min velocities in map: {self.vell.min()} / {self.vell.max()}",
        )


        ##  JVHS 2019 August 6
        ## Add binning
        phase = np.linspace(0,2,self.nbins*2+1,endpoint=True) - 1./(self.nbins)/2.
        phase = np.concatenate((phase,[2.0+1./(self.nbins)/2.]))
        phase_dec = phase - np.floor(phase)
        #print(phase_dec)
        #rebin_trail(waver, flux, input_phase, nbins, delp, rebin_wave=None):
        trail,temp_phase = rebin_trail(self.vell, self.normalised_flux,
                            self.input_phase, self.nbins, self.delta_phase,
                            rebin_wave=None)

        self.pha = self.input_phase
        self.trsp = self.normalised_flux
        #print(">> SHAPES = ",self.pha.shape,self.trsp.shape)
        ## Phases of individual spectra
        #print("LAM_SIZE= {}, VELL_SIZE={}".format(self.normalised_wave.size,self.vell.size))
        f=open('dopin','w')
        f.write("{:8.0f}{:8.0f}{:13.2f}\n".format(self.pha.size,
                                        self.vell.size,
                                        self.lam0))
#        f.write(str(len(self.flux))+" "+str(self.nbins)+" "+str(self.lam0)+'\n')
        f.write("{:13.5f}{:8.0f}{:8.0f}    {:}\n".format(self.gama*1e5,0,0,
                                                self.base_dir+'/'+self.list))
        ctr = 0
        for pp in self.pha:
                if ctr <5:
                    f.write("{:13.6f}".format(pp))
                    ctr +=1
                else:
                    f.write("{:13.6f}\n".format(pp))
                    ctr=0
        f.write("\n{:8.0f}\n".format(1))
        ctr = 0

        for pp in np.ones(self.pha.size)*self.delta_phase:
                if ctr <5:
                    f.write("{:13.6f}".format(pp))
                    ctr +=1
                else:
                    f.write("{:13.6f}\n".format(pp))
                    ctr=0
        if ctr != 0: f.write("\n")
        ##
        ctr = 0
        for pp in self.vell:
                #print('velo size:',len(vell))
                if ctr <5:
                    f.write("{:13.5e}".format(pp*1e5))
                    ctr +=1
                else:
                    f.write("{:13.5e}\n".format(pp*1e5))
                    ctr=0
        if ctr != 0: f.write("\n")
        ctr = 0

        # Where we write the normalised flux
        for pp in np.array(self.trsp.T).flatten():
                if ctr <5:
                    f.write("{:13.5f}".format(pp))
                    ctr +=1
                else:
                    f.write("{:13.5f}\n".format(pp))
                    ctr=0
        if ctr != 0: f.write("\n")
        f.close()



        if xlim == None:
            rr = np.ones(self.normalised_wave.size,dtype='bool')
        else:
            rr = (self.normalised_wave > xlim[0]) & (self.normalised_wave < xlim[1])

        if rebin_wave == 0:
            waver = self.normalised_wave[rr]
        else:
            dw = (self.normalised_wave[rr][1] - self.normalised_wave[rr][0]) *\
                                                 rebin_wave
            self._log(logging.DEBUG, f"Rebin step {dw} ({dw/rebin_wave})")
            waver = np.arange(self.normalised_wave[rr][0],
                              self.normalised_wave[rr][-1],dw )
        """
        trail = np.zeros((waver.size,phase.size))

        tots = trail.copy()
        #print(phases.size)
        for i in range(self.input_phase.size):
            #print("spec phase = ",grid['phase'][i])
            dist = phase_dec - (self.input_phase[i]+self.delta_phase/2.)
            #print(dist)
            dist[np.abs(dist)>1./self.nbins] = 0.
            #print(dist/delpha)
            dist[dist>0] = 0.0
            #print(dist)
            weights = np.abs(dist)/(1./self.nbins)
            #print(weights)
            #print('---------------')
            dist = phase_dec - (self.input_phase[i]-self.delta_phase/2.)
            #print(dist)
            dist[np.abs(dist)>1./self.nbins] = 0.0
            #print(dist)
            dist[dist>0] = 0.0
            #print(dist/delpha)
            dist[np.abs(dist)>0] = 1.0 - (np.abs(dist[np.abs(dist)>0]))/(1./self.nbins)
            weights += dist
            #print(weights)
            temp = trail.copy().T

            for j in range(phase.size):
                if rebin_wave == 0:
                    temp[j] =  self.normalised_flux[i][rr] * weights[j]
                    temp[j] =  self.normalised_flux[i][rr] * weights[j]
                else:
                    temp[j] = np.interp(waver,wave[rr],
                              self.normalised_flux[i][rr]) * weights[j]
                    temp[j] = np.interp(waver,wave[rr],
                              self.normalised_flux[i][rr]) * weights[j]
            trail+=temp.T
            tots += weights
        trail /= tots
        """

        if plot_median:
            si = 0
            lo = 2
        else:
            si = 2
            lo = 0

        plt.figure('Trail',figsize=(6.57,8.57))
        plt.clf()
        if plot_median:
            ax1 = plt.subplot2grid((6, 1), (0, 0), rowspan=2)
            ax1.minorticks_on()
            if rebin_wave ==0:
                plt.plot(waver,np.nanmedian(self.normalised_flux,axis=0)[rr],
                    label='Median',color='#8e44ad')
            else:
                self._log(logging.DEBUG, str(dw))
                new_med = np.interp(waver,wave[rr],
                                    np.nanmedian(self.normalised_flux,axis=0)[rr])
                plt.plot(waver,np.nanmedian(self.normalised_flux,axis=0)[rr],
                    label='Median',color='k',alpha=1)
                plt.plot(waver,new_med,
                    label='Median',color='#8e44ad',alpha=1)
            plt.axhline(y=0,ls='--',color='r',alpha=0.7)
            ax1.set_xticklabels([])

            #plt.xlim(self.lam0 - self.delw, self.lam0 + self.delw)
            plt.ylim(-0.05,np.nanmax(np.nanmedian(self.normalised_flux,
                                                  axis=0)[rr])*1.1)

        ax2 = plt.subplot2grid((6, 1), (lo, 0), rowspan=4+si)
        ax2.minorticks_on()
        if vel_space:
            x1_lim = float(np.nanmin(self.vell))
            x2_lim = float(np.nanmax(self.vell))
            img = plt.imshow(
                trail.T, interpolation='nearest', cmap=plt.cm.binary, aspect='auto',
                origin='lower', extent=(x1_lim, x2_lim, phase[0], phase[-1] + 1/self.nbins)
            )
            plt.xlim(x1_lim, x2_lim)
            plt.xlabel('Velocity / km s$^{-1}$')
            plt.axvline(x=0.0, ls='--', color='DarkOrange')  # center of the line in velocity space
        else:
            x1_lim = float(np.nanmin(self.normalised_wave))
            x2_lim = float(np.nanmax(self.normalised_wave))
            img = plt.imshow(
                trail.T, interpolation='nearest', cmap=plt.cm.binary, aspect='auto',
                origin='lower', extent=(x1_lim, x2_lim, phase[0], phase[-1] + 1/self.nbins)
            )
            plt.xlim(self.lam0 - self.delw, self.lam0 + self.delw)
            plt.xlabel('Wavelength / $\\AA$')
            plt.axvline(x=self.lam0, ls='--', color='DarkOrange')
                  
        if two_orbits:
            lim_two = 2
        else:
            lim_two = 1
        plt.ylim(phase[0],lim_two+1/self.nbins/2.)
        plt.ylabel('Orbital Phase')
        plt.tight_layout(h_pad=0)



    def Syncdop(self,nri=0.9,ndi=0.7):
        '''
        Runs the fortran code dopp, using the output files from dopin
        Parameters
        ----------
        None

        Returns
        -------
        None.
        '''
        compile_flag = True
        while compile_flag == True:
            f=open('dop.in','w')
            f.write("{}     ih       type of likelihood function (ih=1 for chi-squared)\n".format(self.ih))
            f.write("{}     iw       iw=1 if error bars are to be read and used\n".format(self.iw))
            f.write("{}  {}    pb0,pb1    range of phases to be ignored\n".format(self.pb0,self.pb1))
            f.write("{}     ns       smearing width in default map\n".format(self.ns))
            f.write("{:.1e}     ac       accuracy of convergence\n".format(self.ac))
            f.write("{}     nim      max no of iterations\n".format(self.nim))
            f.write("{} {}  {}        al0,alf,nal   starting value, factor, max number of alfas\n".format(self.al0,self.alf,self.nal))
            f.write("{}     clim     'C-aim'\n".format(self.clim))
            f.write("{}     ipri     printout control for standard output channel (ipr=2 for full)\n".format(self.ipri))
            f.write("{}     norm     norm=1 for normalization to flat light curve\n".format(self.norm))
            f.write("{:2.1e}   {}  wid,af    width and amplitude central absorption fudge\n".format(self.wid,self.af))
            f.write("end of parameter input file")
            f.close()

            f=open('dopin')
            lines=f.readlines()
            f.close()
            # np == npp
            npp,nvp=int(lines[0].split()[0]),int(lines[0].split()[1])
            lines=[]

            f=open('emap_ori.par')
            lines=f.readlines()
            f.close()
            s=lines[0]
            npm=int(s[s.find('npm=')+len('npm='):s.rfind(',nvpm')])
            nvpm=int(s[s.find('nvpm=')+len('nvpm='):s.rfind(',nvm')])
            nvm=int(s[s.find('nvm=')+len('nvm='):s.rfind(')')])
            nvp = self.vell.size
            self._log(logging.DEBUG, f"nvp {nvp}")

            self._log(logging.DEBUG, f"Trail shape {self.trsp.shape}")
            nv0=int(self.overs*nvp)
            nv=max([nv0,int(min([1.5*nv0,npp/3.]))])
            self._log(logging.DEBUG, f"nv {nv} (nv0 {nv0})")
            if nv%2 == 1:
                nv+=1
            #nv=120
            nd = npm * nvpm
            nr = 0.8 * nv * nv
            nt = (nvpm * npm) + (nv * nvpm * 3) + (2 * npm * nv)
            prmsize = (0.9 * nv * nt) + (0.9 * nv * nt)

            self._log(
                logging.INFO,
                f"Estimated memory required {int(8*prmsize/1e6)} Mbytes",
            )
            self._log(logging.DEBUG, f"np={npp}; nvpm={nvp}, nvm={nv}")
            self._log(logging.DEBUG, f"ND {nd}")
            self._log(logging.DEBUG, f"NR {nr}")
            if nv != nvm or npp != npm or nvp !=nvpm:
                a1='      parameter (npm=%4d'% npp
                a2=',nvpm=%4d'%nvp
                a3=',nvm=%4d)'%nv
                a1=a1+a2+a3

                f=open('emap.par','w')
                f.write(a1+'\n')
                for i,lino in enumerate(lines[1:]):
                    #print(lino)
                    if i == 2:
                        tempo_str = '      parameter (nri={:.3f}*nvm*nt/nd,ndi={:.3f}*nvm*nt/nr)\n'.format(nri,ndi)
                        #aprint(tempo_str)
                        f.write(tempo_str)
                    elif lino !=3:
                        f.write(lino[:])
                    else:
                        f.write(lino[:]+')')
                f.close()
            self._log(logging.INFO, '>> Computing MEM tomogram <<')
            self._log(logging.INFO, '----------------------------')
            #os.system('gfortran -O -o dopp_input.txt dop.in dop.f clock.f')
            os.system('make dop.out')
            os.system('./dopp dopp.out')
            fo=open('dop.log')
            lines=fo.readlines()
            fo.close()
            #print(clim,rr)
            self._log(logging.INFO, '----------------------------')
            if lines[-1].split()[0] == 'projection':
                nri = float(lines[-1].split()[-1])/float(lines[-2].split()[-1])
                ndi = float(lines[-1].split()[-2])/float(lines[-2].split()[-2])
                self._log(logging.WARNING, '>> PROJECTION MATRIX TOO SMALL <<')
                self._log(logging.INFO, '>> Recomputing with values from Spruit:')
                self._log(logging.INFO, f'>> ndi = {ndi}, nri = {nri}')
            else:
                compile_flag=False
        clim = float(lines[-2].split()[-1])
        rr = float(lines[-2].split()[-2])
        if rr > clim:
            message = f">> NOT CONVERGED: Specified reduced chi^2 not reached: {rr} > {clim}"
            self._log(logging.ERROR, message)
            raise RuntimeError(message)
        else:
            self._log(logging.INFO, '>> Succesful Dopmap!')



    def Dopmap(self,dopout = 'dop.out',cmaps = cm.Greys_r,
               limits=None, colorbar=False, negative=False,remove_mean=False,
               corrx=0,corry=0, smooth=False):
        """
        Read output files from Henk Spruit's *.out and plot a Doppler map

        Parameters
        ----------
        dopout : str, Optional
            Name of output file to be read. Default, dop.out

        cmaps : cmap function,
            Color scheme to use for Doppler map
            - Default, cm.Greys_r

        limits : array,
            Normalised limtis e.g. [.8,1.1] for colour display. if None,
             automatic Limits will be generated
            - Default, None

        colorbar : bool,
            Generates an interactive colorbar. (unstable...)
            - Default, True

        remove_mean : bool,
            Remove an azimuthal mean of the map
            - Default, False

        corrx, corry : float, float
            Pixel correction for center of removal of azimuthal mean map

        smooth : bool,
            Apply Gaussian filter to map.
            - Default, False


        Returns
        -------
        cbar : object,
            Colorbar object for interactivity

        data : 2D-array,
            Data cube from Doppler map

        """
        if self.verbose:
            print(">> Reading {} file".format(dopout))
        fro=open(dopout,'r')
        lines=fro.readlines()
        fro.close()

        #READ ALL FILES
        nph,nvp,nv,w0,aa=int(lines[0].split()[0]),int(lines[0].split()[1]),int(lines[0].split()[2]),float(lines[0].split()[3]),float(lines[0].split()[4])
        gamma,abso,atm,dirin=float(lines[1].split()[0]),lines[1].split()[1],lines[1].split()[2],lines[1].split()[3]




        new = ''.join(lines[2:len(lines)])
        new = new.replace("E",'e')
        war = ''.join(new.splitlines()).split()
        #print(war)
        if self.verbose:
            print(">> Finished reading dop.out file")
        pha=np.array(war[:nph]).astype(float)/2.0/np.pi
        dum1=war[nph]
        dpha=np.array(war[nph+1:nph+1+nph]).astype(float)/2.0/np.pi
        last=nph+1+nph
        vp=np.array(war[last:last+nvp]).astype(float)
        dvp=vp[1]-vp[0]
        vp=vp-dvp/2.0
        last=last+nvp
        dm=np.array(war[last:last+nvp*nph]).astype(float)
        dm=dm.reshape(nvp,nph)
        last=last+nvp*nph


        #print(war[last])
        ih,iw,pb0,pb1,ns,ac,al,clim,norm,wid,af=int(war[last]),int(war[last+1]),float(war[last+2]),float(war[last+3]),int(war[last+4]),float(war[last+5]),float(war[last+6]),float(war[last+7]),int(war[last+8]),float(war[last+9]),float(war[last+10])
        nv,va,dd=int(war[last+11]),float(war[last+12]),war[last+13]
        last=last+14

        im=np.array(war[last:last+nv*nv]).astype(float)
        im=im.reshape(nv,nv)

        last=last+nv*nv
        ndum,dum2,dum3=int(war[last]),war[last+1],war[last+2]
        last=last+3
        dmr=np.array(war[last:last+nvp*nph]).astype(float)
        dmr=dmr.reshape(nvp,nph)
        last=last+nvp*nph
        ndum,dum4,dum2,dum3=int(war[last]),int(war[last+1]),war[last+2],war[last+3]
        last=last+4
        dpx=np.array(war[last:last+nv*nv]).astype(float)
        dpx=dpx.reshape(nv,nv)
        dpx = np.array(dpx)
        vp = np.array(vp)/1e5
        data = im

        data[data == 0.0] = np.nan

        new_data = (data - np.nanmin(data)) / (np.nanmax(data) - np.nanmin(data))
        #new_data = np.arcsinh(new_data)
        if limits == None:
            limits = [np.nanmax((new_data))*0.95,np.nanmax((new_data))*1.05]
        if self.verbose:
            print("Limits auto {:6.5f} {:6.5f}".format(np.nanmedian(data)*0.8,np.nanmedian(data)*1.2))
            print("Limits user {:6.5f} {:6.5f}".format(limits[0],limits[1]))
            print("Limits min={:6.5f}, max={:6.5f}".format(np.nanmin(data),np.nanmax(data)))
        # Here comes the plotting
        fig = plt.figure(num='Doppler Map',figsize=(8.57,8.57))
        plt.clf()
        ax = fig.add_subplot(111)
        ax.minorticks_on()
        ll = ~(np.isnan(data) )
        #data[~ll] = np.nan
        delvp = vp[1]-vp[0]
        #print(">>> VP",min(vp),max(vp),delvp)
        vpmin, vpmax = min(vp)-.5/delvp,max(vp)+.5/delvp,

        if smooth:
            interp_mode = 'gaussian'
        else:
            interp_mode = 'nearest'
        if remove_mean:
            rad_prof = radial_profile(data,[data[0].size/2-corrx,data[0].size/2-corry])
            meano = create_profile(data,rad_prof,[data[0].size/2-corrx,data[0].size/2-corry])
            qq = ~np.isnan(data - meano)
        if negative:
            if remove_mean:
                #print data[ll].max(),meano[qq].max()
                img = plt.imshow((data - meano)/(data - meano)[qq].max(),
                    interpolation=interp_mode, cmap=cmaps,aspect='equal',
                    origin='lower',extent=(vpmin, vpmax,vpmin, vpmax ),
                    vmin=limits[0],vmax=limits[1])
            else:
                img = plt.imshow(-(data)/data[ll].max(),
                    interpolation=interp_mode, cmap=cmaps,aspect='equal',
                    origin='lower',extent=(vpmin, vpmax,vpmin, vpmax),
                    vmin=-limits[1],vmax=-limits[0] )
        else:
            if remove_mean:
                #print data[ll].max(),meano[qq].max()
                img = plt.imshow((data - meano)/(data - meano)[qq].max(),
                    interpolation=interp_mode, cmap=cmaps,aspect='equal',
                    origin='lower',extent=(vpmin, vpmax,vpmin, vpmax),
                    vmin=limits[0],vmax=limits[1])
            else:
                #print(np.nanmin(data),np.nanmax(data))
                #new_data = (data - np.nanmin(data)) / (np.nanmax(data) - np.nanmin(data))
                #new_data = data
                #print(np.nanmedian(data),np.nanstd(data))
                print("Limits min={:6.3f}, max={:6.3f}".format(np.nanmin(new_data),np.nanmax(new_data)))
                img = plt.imshow(new_data,interpolation=interp_mode,
                    cmap=cmaps,aspect='equal',origin='lower',
                    extent=(vpmin, vpmax,vpmin, vpmax ),
                    vmin=limits[0],vmax=limits[1] )

        axlimits=[min(vp), max(vp),min(vp), max(vp) ]
        plt.axis(axlimits)
        #plt.axvline(x=0.0,linestyle='--',color='white')

        plt.xlabel('V$_x$ / km s$^{-1}$')
        plt.ylabel('V$_y$ / km s$^{-1}$')
        plt.tight_layout()
        plt.show()
        if colorbar:
            cbar = plt.colorbar(format='%.1f',orientation='vertical',
                                fraction=0.046, pad=0.04)
            cbar.set_label('Normalised Flux')
            cbar.set_norm(MyNormalize(vmin=limits[0],vmax=limits[1],
                                                  stretch='log'))
            cbar = DraggableColorbar(cbar,img)
            cbar.connect()
        else:
            cbar=1

        '''
        if remove_mean:
            #print data.size/2
            rad_prof = radial_profile(data,[data[0].size/2,data[0].size/2])
            mean = create_profile(data,rad_prof,[data[0].size/2,data[0].size/2])
            ll = ~np.isnan(mean)
            fig = plt.figure('Mean')
            plt.clf()
            fig.add_subplot(211)
            plt.plot(rad_prof)
            fig.add_subplot(212)

            plt.show()
        '''
        return cbar,new_data


    def Reco(self, cmaps=plt.cm.binary, limits=None, colorbar=True):
        """
        Plot original and reconstructed trail spectra from Henk Spruit's *.out

        Parameters
        ----------
        cmaps : cmap function,
            Color scheme to use for Doppler map
            - Default, cm.Greys_r

        limits : array,
            Normalised limtis e.g. [.8,1.1] for colour display. if None,
             automatic Limits will be generated
            - Default, None

        colorbar : bool,
            Generates an interactive colorbar. (unstable...)
            - Default, True

        Returns
        -------
        cbar : object,
            Colorbar object for interactivity

        data : 2D-array,
            Data cube from reconstructed spectra

        """
        fro=open('dop.out','r')
        lines=fro.readlines()
        fro.close()

        #READ ALL FILES
        nph,nvp,nv,w0,aa=int(lines[0].split()[0]),int(lines[0].split()[1]),int(lines[0].split()[2]),float(lines[0].split()[3]),float(lines[0].split()[4])
        gamma,abso,atm,dirin=float(lines[1].split()[0]),lines[1].split()[1],lines[1].split()[2],lines[1].split()[3]

        #print(">> Reading dop.out file")
        #flag=0
        #for i in np.arange(3,len(lines),1):
        #    if flag==0:
        #        temp=lines[i-1]+lines[i]
        #        flag=1
        #    else:
        #        temp=temp+lines[i]
        #        war=temp.split()
        new = ''.join(lines[2:len(lines)])
        new = new.replace("E",'e')
        war = ''.join(new.splitlines()).split()
        #print(war)
        #print(">> Finished reading dop.out file")
        pha=np.array(war[:nph]).astype(float)/2.0/np.pi
        dum1=war[nph]
        dpha=np.array(war[nph+1:nph+1+nph]).astype(float)/2.0/np.pi
        last=nph+1+nph
        vp=np.array(war[last:last+nvp]).astype(float)
        dvp=vp[1]-vp[0]
        vp=vp-dvp/2.0
        last=last+nvp
        dm=np.array(war[last:last+nvp*nph]).astype(float)
        dm=dm.reshape(nvp,nph)
        last=last+nvp*nph


        #print(war[last])
        ih,iw,pb0,pb1,ns,ac,al,clim,norm,wid,af=int(war[last]),int(war[last+1]),float(war[last+2]),float(war[last+3]),int(war[last+4]),float(war[last+5]),float(war[last+6]),float(war[last+7]),int(war[last+8]),float(war[last+9]),float(war[last+10])
        nv,va,dd=int(war[last+11]),float(war[last+12]),war[last+13]
        last=last+14

        im=np.array(war[last:last+nv*nv]).astype(float)
        im=im.reshape(nv,nv)

        last=last+nv*nv
        ndum,dum2,dum3=int(war[last]),war[last+1],war[last+2]
        last=last+3
        dmr=np.array(war[last:last+nvp*nph]).astype(float)
        dmr=dmr.reshape(nvp,nph)
        last=last+nvp*nph
        ndum,dum4,dum2,dum3=int(war[last]),int(war[last+1]),war[last+2],war[last+3]
        last=last+4
        dpx=np.array(war[last:last+nv*nv]).astype(float)
        dpx=dpx.reshape(nv,nv)
        dpx = np.array(dpx)
        vp = np.array(vp)/1e5
        data = im

        data[data <= 0.0] = np.nan
        dpx[dpx <= 0.0] = np.nan
        #dmr[dmr <= 0.0] = np.nan
        #dm[dm <= 0.0] = np.nan
        #print(pha)
        #print(self.nbins)
        trail_dm,phase = rebin_trail(vp, dm.T, pha, self.nbins, self.delta_phase,
                                    rebin_wave=None)

        trail_dmr,phase = rebin_trail(vp, dmr.T, pha, self.nbins, self.delta_phase,
                                    rebin_wave=None)

        delvp = vp[1]-vp[0]
        x1_lim = min(vp)
        x2_lim = max(vp)
        #print(phase)
        if limits == None:
            limits = [np.median(dmr/np.nanmax(dmr))*0.8,
                      np.median(dmr/np.nanmax(dmr))*1.2]

        # Now lets do the plotting
        figor = plt.figure('Reconstruction',figsize=(10,8))
        plt.clf()
        ax1 = figor.add_subplot(121)
        print(np.nanmax(trail_dm))
        imgo = plt.imshow(trail_dm.T/np.nanmax(trail_dm),interpolation='nearest',
                    cmap=cmaps,aspect='auto',origin='upper',
                    extent=(x1_lim,x2_lim,phase[0],
                            phase[-1]+1/self.nbins),
                    vmin=limits[0], vmax=limits[1])

        ax1.set_xlabel('Velocity / km s$^{-1}$')
        ax1.set_ylabel('Orbital Phase')

        if colorbar:
            cbar2 = plt.colorbar(format='%.1e',orientation='vertical',
                                fraction=0.046, pad=0.04)
            cbar2.set_label('Normalised Flux')
            cbar2.set_norm(MyNormalize(vmin=np.median(dm/np.nanmax(dm))*0.8,
                                    vmax=np.median(dm/np.nanmax(dm))*1.1,
                                    stretch='linear'))
            cbar2 = DraggableColorbar(cbar2,imgo)
            cbar2.connect()
        else:
            cbar2=1
        ax2 = figor.add_subplot(122)
        print(np.nanmax(trail_dmr))
        imgo = plt.imshow(trail_dmr.T/np.nanmax(trail_dmr),interpolation='nearest',
                    cmap=cmaps,aspect='auto',origin='upper',
                    extent=(x1_lim,x2_lim,phase[0],
                            phase[-1]+1/self.nbins),
                    vmin=limits[0], vmax=limits[1])
        ax2.set_xlabel('Velocity / km s$^{-1}$')
        ax2.set_yticklabels([])
        plt.tight_layout(w_pad=0)
        if colorbar:
            cbar3 = plt.colorbar(format='%.1e',orientation='vertical',
                                fraction=0.046, pad=0.04)
            cbar3.set_label('Normalised Flux')
            cbar3.set_norm(MyNormalize(vmin=np.median(dmr/np.nanmax(dmr))*0.8,
                                    vmax=np.median(dmr/np.nanmax(dmr))*1.1,
                                    stretch='linear'))
            cbar3 = DraggableColorbar(cbar3,imgo)
            cbar3.connect()
        else:
            cbar3=1
        return cbar2,cbar3,dmr,dm

def rebin_trail(waver, flux, input_phase, nbins, delp, rebin_wave=None):
    """
    Re-bin a set of spectra (flux[i] sampled at waver) onto an orbital-phase grid.

    Parameters
    ----------
    waver : 1D array
        Common wavelength/velocity sampling for each flux[i].
    flux : 2D array, shape (nspec, nwave)
        Spectra to rebin in phase.
    input_phase : 1D array, shape (nspec,)
        Orbital phase (0..1) for each spectrum in `flux`.
    nbins : int
        Number of phase bins in [0,1).
    delp : float
        Effective phase width per spectrum for bin-weighting (typically ~1/nbins).
    rebin_wave : None
        (Kept for API compatibility; not used because `flux` is already on `waver`.)

    Returns
    -------
    trail : 2D array, shape (nwave, 2*nbins+2)
        Phase-binned trail spectrum covering ~[0,2] for plotting two orbits.
    phase : 1D array, shape (2*nbins+2,)
        Phase coordinate for `trail` columns.
    """
    # two orbits + half-bin shift, like upstream
    phase = np.linspace(0, 2, nbins * 2 + 1, endpoint=True) - 1.0 / nbins / 2.0
    phase = np.concatenate((phase, [2.0 + 1.0 / nbins / 2.0]))
    phase_dec = phase - np.floor(phase)

    nw = waver.size
    trail = np.zeros((nw, phase.size), dtype=float)
    tots = np.zeros(phase.size, dtype=float)

    inv_bin = 1.0 / nbins
    half = delp / 2.0

    for i in range(input_phase.size):
        # build trapezoidal weights for interval [phi - half, phi + half]
        phi = input_phase[i]
        wts = np.zeros_like(phase_dec)
        # right edge
        d = phase_dec - (phi + half)
        d[np.abs(d) > inv_bin] = 0.0
        d[d > 0] = 0.0
        wts += np.abs(d) / inv_bin
        # left edge
        d = phase_dec - (phi - half)
        d[np.abs(d) > inv_bin] = 0.0
        d[d > 0] = 0.0
        mask = (np.abs(d) > 0)
        wts[mask] += 1.0 - (np.abs(d[mask]) / inv_bin)

        # accumulate
        trail += np.outer(flux[i], wts)
        tots += wts

    # avoid division by zero
    tots[tots == 0] = 1.0
    trail /= tots
    return trail, phase


class DraggableColorbar(object):
    def __init__(self, cbar, mappable):
        self.cbar = cbar
        self.mappable = mappable
        self.press = None
        self.cycle = sorted([i for i in dir(plt.cm) if hasattr(getattr(plt.cm,i),'N')])
        self.index = self.cycle.index(cbar.get_cmap().name)

    def connect(self):
        """connect to all the events we need"""
        self.cidpress = self.cbar.patch.figure.canvas.mpl_connect(
            'button_press_event', self.on_press)
        self.cidrelease = self.cbar.patch.figure.canvas.mpl_connect(
            'button_release_event', self.on_release)
        self.cidmotion = self.cbar.patch.figure.canvas.mpl_connect(
            'motion_notify_event', self.on_motion)
        self.keypress = self.cbar.patch.figure.canvas.mpl_connect(
            'key_press_event', self.key_press)

    def on_press(self, event):
        """on button press we will see if the mouse is over us and store some data"""
        if event.inaxes != self.cbar.ax: return
        self.press = event.x, event.y

    def key_press(self, event):
        if event.key=='down':
            self.index += 1
        elif event.key=='up':
            self.index -= 1
        if self.index<0:
            self.index = len(self.cycle)
        elif self.index>=len(self.cycle):
            self.index = 0
        cmap = self.cycle[self.index]
        self.cbar.set_cmap(cmap)
        self.cbar.draw_all()
        self.mappable.set_cmap(cmap)
        #self.mappable.get_axes().set_title(cmap)
        self.cbar.patch.figure.canvas.draw()

    def on_motion(self, event):
        'on motion we will move the rect if the mouse is over us'
        if self.press is None: return
        if event.inaxes != self.cbar.ax: return
        xprev, yprev = self.press
        dx = event.x - xprev
        dy = event.y - yprev
        self.press = event.x,event.y
        #print 'x0=%f, xpress=%f, event.xdata=%f, dx=%f, x0+dx=%f'%(x0, xpress, event.xdata, dx, x0+dx)
        scale = self.cbar.norm.vmax - self.cbar.norm.vmin
        perc = 0.03
        if event.button==1:
            self.cbar.norm.vmin -= (perc*scale)*np.sign(dy)
            self.cbar.norm.vmax -= (perc*scale)*np.sign(dy)
        elif event.button==3:
            self.cbar.norm.vmin -= (perc*scale)*np.sign(dy)
            self.cbar.norm.vmax += (perc*scale)*np.sign(dy)
        self.cbar.draw_all()
        self.mappable.set_norm(self.cbar.norm)
        self.cbar.patch.figure.canvas.draw()


    def on_release(self, event):
        """on release we reset the press data"""
        self.press = None
        self.mappable.set_norm(self.cbar.norm)
        self.cbar.patch.figure.canvas.draw()

    def disconnect(self):
        """disconnect all the stored connection ids"""
        self.cbar.patch.figure.canvas.mpl_disconnect(self.cidpress)
        self.cbar.patch.figure.canvas.mpl_disconnect(self.cidrelease)
        self.cbar.patch.figure.canvas.mpl_disconnect(self.cidmotion)


def radial_profile(data, center):
    """Calculate radial profile for Dopple map"""
    y, x = np.indices((data.shape))
    r = np.sqrt((x - center[0])**2 + (y - center[1])**2)
    r = r.astype(int)

    tbin = np.bincount(r.ravel(), data.ravel())
    nr = np.bincount(r.ravel())
    radialprofile = tbin / nr
    return radialprofile

def create_profile(data,profile, center):
    y, x = np.indices((data.shape))
    r = np.sqrt((x - center[0])**2 + (y - center[1])**2)
    r = r.astype(int)
    mean = data*0.0 + 1.0
    for i in np.arange(r.max()):
    	#print i
    	ss = np.where(r == i)
    	#print profile[i]
    	mean[ss] = mean[ss] * profile[i]
    ll = ~np.isnan(mean)
    #print mean[ll]
    return mean

def stream(q,k1,porb,m1,inc,colors='k',both_lobes=False,title=True,label=None):
    """Calculate the Ballistic and Keplerian trajetories for a given binary
    system under Roche lobe geometry. This will be plotted directly in the
    Doppler tomogram
    """
    xl,yl,xi,yi,wout,wkout = stream_calculate(q,ni = 100,nj = 100)

    #print''
    azms=-70
    az=np.arctan(yi/xi)

    for i in np.arange(len(az)):
        if xi[i] < 0.0:
            az[i]=az[i] + np.pi
            #print az[i],az[i]*180/np.pi
    az=az*180/np.pi
    i=0
    for j in np.arange(az.size):
        #print az[j]
        i=i+1
        if az[j] < azms:
            break

    vxi = np.real(wout)
    vyi = np.imag(wout)
    vkxi = np.real(wkout)
    vkyi = np.imag(wkout)
    #print az[0],i
    porb=24*3600*porb           # in seconds
    omega=2*np.pi/porb
    gg=6.667e-8                     # Gravitational Constant, cgs
    msun=1.989e33
    cm=q/(1.0+q)
    nvp=1000
    vxp,vyp,vkxp,vkyp,rr=[],[],[],[],[]

    xl=xl-cm
    inc=np.pi*inc/180.0
    a=(gg*m1*msun*(1.0+q))**(1./3)/omega**(2./3)     # Orbital Separation
    vfs=1e5
    vs=omega*a/vfs
    rd=0
    r=1
    vxi=vxi[:i]
    vyi=vyi[:i]
    vkxi=vkxi[:i]
    vkyi=vkyi[:i]
    az=az[:i]
    si=np.sin(inc)
    vx=vxi*si*vs
    vy=vyi*si*vs
    vkx=vkxi*si*vs
    vky=vkyi*si*vs
    xl=xl*vs*si
    yl=yl*vs*si
    npl=len(az)
    #fig = plt.figure(num='Doppler Map')
    #ax = fig.add_subplot(111)
    #dist = np.sqrt((vx - vkx)**2 + (vy - vky)**2)
    #dist = np.abs(vy-vky)
    #print np.abs(vy-vky)[:12],dist[:12]
    #ss = np.where( dist == min(dist) )[0]
    #print vy[-1],vky[-1],vx[-1],vx[-1]
    #print vx[ss],vy[ss]
    plt.plot(vx[:],vy[:],color=colors,marker='')
    plt.plot(vkx[:],vky[:],color=colors,marker='')
    plt.plot(yl[int(yl.size/4):3*int(yl.size/4)],xl[int(xl.size/4):3*int(xl.size/4)],color=colors)
    if title: plt.title(r'$i$='+str(inc/np.pi*180.)[:5]+', M$_1$='+str(m1)+' M$_{\odot}$, $q$='+str(q)+', P$_{orb}$='+str(porb/3600.)[:4]+' hr')
    ## 0,0 systemic velocity, km/s
    vy1 = cm * vs * si
    plt.plot(0.,0.,'x',ms = 9,c = colors,alpha=0.3)
    ## 0,-K1 systemic velocity, km/s
    plt.plot(0.,-vy1,'+',ms = 10,c = colors,alpha=0.7)
    plt.plot(0.,(1.0-cm)*vs*si,'+',ms = 10,c = colors,alpha=0.7)

    if both_lobes:
        plt.plot(np.concatenate((yl[3*int(xl.size/4):],yl[:int(yl.size/4)]),axis=0),
        np.concatenate((xl[3*int(xl.size/4):],xl[:int(yl.size/4)]),axis=0),color=colors,ls='--')
        #plt.plot(yl,xl,color=colors)
    else:
        plt.plot(yl[int(yl.size/4):3*int(yl.size/4)],xl[int(xl.size/4):3*int(xl.size/4)],color=colors)

    if label != None: plt.text(0.12, 0.1,label, ha='center', va='center', transform=ax.transAxes)
    plt.tight_layout()

def stream_calculate(qm,ni = 100,nj = 100):
    '''
    calculates Roche lobes and integrates path of stream from L1
    '''
    nmax = 10000
    xout = np.zeros(nmax)
    yout = np.zeros(nmax)
    rout = np.zeros(nmax)
    wout = np.zeros(nmax,dtype=complex)
    wkout = np.zeros(nmax,dtype=complex)
    if np.abs(qm - 1.) < 1e-4: qm = 1e-4
    rd = 0.1
    if qm <= 0.0:
        print ('Mass ratio <= 0. Does not compute. Will exit.')
        return
    rl1 = rlq1(qm)

    x,y = lobes(qm,rl1,ni,nj)
    ## Center of mass relative to M1
    cm = qm / (1.0 + qm)
    ## Coordinates of M1 and M2
    z1=-cm
    z2=1-cm
    wm1=np.conj(complex(0.,-cm))
    ## Start at L1-eps with v=0
    eps=1e-3
    z = complex(rl1 - cm -eps,0.)
    w = 0
    zp,wp = eqmot(z,w,z1,z2,qm)
    t=0
    dt=1e-4
    isa=0
    it=0
    r=1
    ist=0
    ph=0.
    phmax=6
    while it < nmax and ph < phmax:
        dz,dw = intrk(z,w,dt,z1,z2,qm)
        z=z+dz
        w=w+dw
        t=t+dt
        if np.abs(dz)/np.abs(z) > 0.02: dt=dt/2.
        if np.abs(dz)/np.abs(z) < 0.005: dt=2.*dt

        dph= -np.imag(z*np.conj(z-dz))/np.abs(z)/np.abs(z-dz)
        ph=ph+dph
        ##velocity in inertial frame
        ##change by Guillaume
        wi=w+complex(0,1.)*z
        ## unit vector normal to kepler orbit
        rold=r
        r=np.abs(z-z1)

        if ist == 0 and rold < r:
            ist=1
            rmin=rold

        # kepler velocity of circular orbit in potential of M1, rel. to M1
        vk=1.0/np.sqrt(r*(1.0+qm))
        # unit vector in r
        no = np.conj(z-z1)/r
        wk = -vk*no*complex(0.,1.)
        # same but rel. to cm, this is velocity in inertial frame
        wk = wk+wm1
        # velocity normal to disk edge, in rotating frame
        dot = no * w
        # velocity parallel to disk edge
        par = np.imag(no*w)
        # reflected velocity
        wr = w - 2.0*dot*no
        #        write(*,'(f8.4,1p9e11.3)')t,z,w,wk,wr,r
        xout[it] = np.real(z)+cm
        yout[it] = -np.imag(z)
        rout[it] = np.sqrt(xout[it]**2+yout[it]**2)
        # change by Guillaume
        wout[it]= wi
        wkout[it]=np.conj(wk)
        if it > 0:
            xo=xout[it]
            yo=yout[it]
            phi=np.arctan(yo/xo)
            if rout[it] < rd and rout[it-1] >  rd:
            ## write(*,'('' r,x,y,phi,vs,vk,dot,par'',8f8.3)')
            ##    rout(it),x,y,phi,real(w),vk,dot,par
            ## write(*,'('' w,no'',4f8.3)')w,no
                xo=xout[it-1]
                yo=yout[it-1]
                phi=np.arctan(yo/xo)
            # write(*,'('' r,x,y,phi'',4f8.3)')rout(it-1),x,y,phi

        if isa == 0 and yout[it] < 0:
            isa=1
            ra=np.abs(z-z1)
            wc=np.conj(w)+complex(0.,1.)*np.conj(z-z1)
            ang=np.abs(np.imag((z-z1)*np.conj(wc)))
        it+=1
    return x,y,xout,yout,wout,wkout

def rlq1(q):
    '''
    Calulates roche lobe radius.
    '''
    if np.abs(1.0 - q) < 1e-4:
        rlq = 0.5
        return rlq
    rl = 0
    rn = 1.0 - q
    while np.abs(rl/rn-1.) > 1e-4:
        rl=rn
        f=q/(1.-rl)**2-1./rl**2+(1.+q)*rl-q
        fa=2.*q/(1-rl)**3+2/rl**3+(1.+q)
        rn=rl-f/fa
    rlq1 = rn
    return rlq1



def lobes(q,rs,ni,nj):
    '''
    SUBROUTINE
    '''
    r = np.zeros((ni,nj))
    ch = np.zeros(ni)
    ps = np.zeros(nj)
    x  = np.zeros(ni)
    y  = np.zeros(nj)
    x2 = np.zeros(ni)
    y2 = np.zeros(nj)
    nc = ni
    nop = nj

    r,ch,ps = surface(q,rs,nc,nop,r,ch,ps)
    j=0
    for i in np.arange(nc):
        x[i] = 1.0 -r[i,j]*np.cos(ch[i])
        y[i] = -r[i,j] * np.sin(ch[i])

    r,ch,ps = surface(1./q,1.-rs,nc,nop,r,ch,ps)
    j=0
    for i in np.arange(nc):
        x2[i] = r[i,j] * np.cos(ch[i])
        y2[i] = r[i,j] * np.sin(ch[i])
    xt = np.concatenate((x2[::-1],x,x[::-1],x2))
    yt = np.concatenate((y2[::-1],-y,y[::-1],-y2))
    return xt,yt


def pot(q,x,y,z):
    '''
    FUNCTION
    Roche potential. coordinates centered on M2,
    z along rotation axis, x toward M1
    pr is gradient in radius from M2
    first transform to polar coordinates w/r rotation axis
    '''
    r = np.sqrt(x*x+y*y+z*z)
    if (r == 0):
        print ('r=0 in pot')
        stop
    rh = np.sqrt(x*x+y*y)
    st=rh/r
    if rh == 0:
        cf=1
    else:
        cf=x/rh

    r2 = 1. / (1. + q)
    r1 = np.sqrt(1.0+r**2-2.0*r*cf*st)
    pot=-1.0/r-1.0/q/r1-0.5*(1.0/q+1.0)*(r2**2+(r*st)**2-2.0*r2*r*cf*st)
    pr=1.0/r**2+1.0/q/(r1**3)*(r-cf*st)-0.5*(1.0/q+1)*2.0*(r*st*st-r2*cf*st)
    return pot,pr


def surface(q,rs,nc,nop,r,ch,ps):
    '''
    SUBROUTINE
    Roche surface around M2, coordinates on surface are ch, ps.
    ch: polar angle from direction to M1; ps: corresponding azimuth, counting
    from orbital plane.
    q:mass ratio, rs: radius of surface at point facing M1
    nc, np: number of chi's, psi's.
    output:
    r(nf,nt): radius. ch, ps: chi and psi arrays
    '''
    r = np.zeros((100,100))
    chi = [],ps
    dc = np.pi/nc
    ch[0] = 0
    for i in np.arange(nc-1)+1:
        ch[i] = float((i-1.0))*np.pi/(nc-1.)
    ps[0] = 0
    for j in np.arange(nop-1)+1:
        ps[i] = float((j-1.0))*2.*np.pi/nop
    rs1 = 1.0 -rs
    fs,pr = pot(q,rs1,0.0,0.0)

    ## max no of iterations
    im = 20

    for i in np.arange(nop):
        cp = np.cos(ps[i])
        sp = np.sin(ps[i])
        rx = (1.0 - dc) * rs1
        r[0,i] = rs1

        for k in np.arange(nc-1)+1:
            x  = np.cos(ch[k])
            sc = np.sin(ch[k])
            y  = sc * cp
            z  = sc * sp
            j  = 0
            f  = 1
            while (j < im ) and np.abs(f - fs) > 1e-4 or j == 0:
                j = j+1
                r1 = rx
                f,pr = pot(q,r1*x,r1*y,r1*z)
                rx = r1 - (f - fs)/pr
                if rx > rs1: rx = rs1
            if j >= im:
                print( 'No conv in surf',k,i,ch[k],ps[i])
                stop

            r[k,i] = rx

    return r,ch,ps


def eqmot(z,w,z1,z2,qm):
    zr1 = z-z1
    zr2 = z-z2
    ## c change by Guillaume : - sign in Coriolis
    wp = -(qm*zr2/(np.abs(zr2))**3 + zr1/(np.abs(zr1))**3)/(1.0+qm) - complex(0.,2.)*w + z
    zp = w
    return zp,wp


def intrk(z,w,dt,z1,z2,qm):
    zx=z
    wx=w
    zp,wp = eqmot(zx,wx,z1,z2,qm)
    hz0=zp*dt
    hw0=wp*dt
    zx=z+hz0/2.
    wx=w+hw0/2.
    zp,wp = eqmot(zx,wx,z1,z2,qm)
    hz1=zp*dt
    hw1=wp*dt
    zx=z+hz1/2.
    wx=w+hw1/2.
    zp,wp = eqmot(zx,wx,z1,z2,qm)
    hz2=zp*dt
    hw2=wp*dt
    zx=z+hz2
    wx=w+hw2
    zp,wp = eqmot(zx,wx,z1,z2,qm)
    hz3=zp*dt
    hw3=wp*dt
    dz=(hz0+2*hz1+2*hz2+hz3)/6.
    dw=(hw0+2*hw1+2*hw2+hw3)/6.
    return dz,dw

def xy(r,phi):
  return r*np.cos(phi), r*np.sin(phi)

def resonance(j,k,k1,q,porb,m1):
    '''Plots iso-velocity for resonance, in the general
    notation of Whitehurst & King (19XX). Eq. taken from Warner 1995
    page 206-207.
    '''
    k1 *= 1e5
    porb *= 24. * 3600.
    a_1 = k1 / q / (2.0*np.pi) * porb
    a_2 = k1 / (2.0*np.pi) * porb
    a = a_1 + a_2

    r = (j-k)**(2./3.) / j**(2./3.) / (1.0 + q)**(1./3.) * a
    r_circ = a * 0.60/(1. + q)
    velo = np.sqrt(6.67e-08 * m1 *1.989e+33 / r)/1e5
    velo_circ = np.sqrt(6.67e-08 * m1 *1.989e+33 / r_circ)/1e5
    phis=np.arange(0,6.28,0.01)

    #print r/69950000000.0,velo
    fig = plt.figure(num='Doppler Map')
    xx,yy = xy(velo,phis)
    plt.plot( xx,yy-k1/1e5,c='k',ls=':')
    #ax = fig.add_subplot(111)
    #circ = plt.Circle((0-k1,0),velo,ls='--',color='k',fill=True)


    #print velo_circ,velo
    xx_circ,yy_circ = xy(velo_circ,phis)
    plt.plot( xx_circ,yy_circ-k1/1e5,c='k',ls='-',lw=2)

    plt.draw()


def colorline(
    x, y, z=None, cmap=plt.get_cmap('copper'), norm=plt.Normalize(0.0, 1.0),
        linewidth=3, alpha=1.0):
    """
    http://nbviewer.ipythonp.org/github/dpsanders/matplotlib-examples/blob/master/colorline.ipynb
    http://matplotlib.org/examples/pylab_examples/multicolored_line.html
    Plot a colored line with coordinates x and y
    Optionally specify colors in the array z
    Optionally specify a colormap, a norm function and a line width
    """

    # Default colors equally spaced on [0,1]:
    if z is None:
        z = np.linspace(0.0, 1.0, len(x))

    # Special case if a single number:
    if not hasattr(z, "__iter__"):  # to check for numerical input -- this is a hack
        z = np.array([z])

    z = np.asarray(z)

    segments = make_segments(x, y)
    lc = mcoll.LineCollection(segments, array=z, cmap=cmap, norm=norm,
                              linewidth=linewidth, alpha=alpha)

    ax = plt.gca()
    ax.add_collection(lc)

    return lc


def make_segments(x, y):
    """
    Create list of line segments from x and y coordinates, in the correct format
    for LineCollection: an array of the form numlines x (points per line) x 2 (x
    and y) array
    """

    points = np.array([x, y]).T.reshape(-1, 1, 2)
    segments = np.concatenate([points[:-1], points[1:]], axis=1)
    return segments

<<<<<<< HEAD
def test_data(
    destination: Optional[Union[Path, str]] = None,
    overwrite: bool = False,
) -> List[Path]:
=======
def test_data(destination: Optional[Path | str] = None, overwrite: bool = False) -> List[Path]:
>>>>>>> 89981c35
    """Copy the bundled test data into *destination* (defaults to CWD)."""

    dest_dir = Path.cwd() if destination is None else Path(destination)
    copied = copy_test_data(dest_dir, overwrite=overwrite)

    LOGGER.info("Copied %d test data files to %s", len(copied), dest_dir)
    return copied

class MyNormalize(Normalize):
    '''
    # The Normalize class is largely based on code provided by Sarah Graves.
    A Normalize class for imshow that allows different stretching functions
    for astronomical images.
    '''

    def __init__(self, stretch='linear', exponent=5, vmid=None, vmin=None,
                 vmax=None, clip=False):
        '''
        Initalize an APLpyNormalize instance.

        Optional Keyword Arguments:

            *vmin*: [ None | float ]
                Minimum pixel value to use for the scaling.

            *vmax*: [ None | float ]
                Maximum pixel value to use for the scaling.

            *stretch*: [ 'linear' | 'log' | 'sqrt' | 'arcsinh' | 'power' ]
                The stretch function to use (default is 'linear').

            *vmid*: [ None | float ]
                Mid-pixel value used for the log and arcsinh stretches. If
                set to None, a default value is picked.

            *exponent*: [ float ]
                if self.stretch is set to 'power', this is the exponent to use.

            *clip*: [ True | False ]
                If clip is True and the given value falls outside the range,
                the returned value will be 0 or 1, whichever is closer.
        '''

        if vmax < vmin:
            raise Exception("vmax should be larger than vmin")

        # Call original initalization routine
        Normalize.__init__(self, vmin=vmin, vmax=vmax, clip=clip)

        # Save parameters
        self.stretch = stretch
        self.exponent = exponent

        if stretch == 'power' and np.equal(self.exponent, None):
            raise Exception("For stretch=='power', an exponent should be specified")

        if np.equal(vmid, None):
            if stretch == 'log':
                if vmin > 0:
                    self.midpoint = vmax / vmin
                else:
                    raise Exception("When using a log stretch, if vmin < 0, then vmid has to be specified")
            elif stretch == 'arcsinh':
                self.midpoint = -1. / 30.
            else:
                self.midpoint = None
        else:
            if stretch == 'log':
                if vmin < vmid:
                    raise Exception("When using a log stretch, vmin should be larger than vmid")
                self.midpoint = (vmax - vmid) / (vmin - vmid)
            elif stretch == 'arcsinh':
                self.midpoint = (vmid - vmin) / (vmax - vmin)
            else:
                self.midpoint = None

    def __call__(self, value, clip=None):

        #read in parameters
        method = self.stretch
        exponent = self.exponent
        midpoint = self.midpoint

        # ORIGINAL MATPLOTLIB CODE

        if clip is None:
            clip = self.clip

        if cbook.iterable(value):
            vtype = 'array'
            val = ma.asarray(value).astype(float)
        else:
            vtype = 'scalar'
            val = ma.array([value]).astype(float)

        self.autoscale_None(val)
        vmin, vmax = self.vmin, self.vmax
        if vmin > vmax:
            raise ValueError("minvalue must be less than or equal to maxvalue")
        elif vmin == vmax:
            return 0.0 * val
        else:
            if clip:
                mask = ma.getmask(val)
                val = ma.array(np.clip(val.filled(vmax), vmin, vmax),
                                mask=mask)
            result = (val - vmin) * (1.0 / (vmax - vmin))

            # CUSTOM APLPY CODE

            # Keep track of negative values
            negative = result < 0.

            if self.stretch == 'linear':

                pass

            elif self.stretch == 'log':

                result = ma.log10(result * (self.midpoint - 1.) + 1.) \
                       / ma.log10(self.midpoint)

            elif self.stretch == 'sqrt':

                result = ma.sqrt(result)

            elif self.stretch == 'arcsinh':

                result = ma.arcsinh(result / self.midpoint) \
                       / ma.arcsinh(1. / self.midpoint)

            elif self.stretch == 'power':

                result = ma.power(result, exponent)

            else:

                raise Exception("Unknown stretch in APLpyNormalize: %s" %
                                self.stretch)

            # Now set previously negative values to 0, as these are
            # different from true NaN values in the FITS image
            result[negative] = -np.inf

        if vtype == 'scalar':
            result = result[0]

        return result

    def inverse(self, value):

        # ORIGINAL MATPLOTLIB CODE

        if not self.scaled():
            raise ValueError("Not invertible until scaled")

        vmin, vmax = self.vmin, self.vmax

        # CUSTOM APLPY CODE

        if cbook.iterable(value):
            val = ma.asarray(value)
        else:
            val = value

        if self.stretch == 'linear':

            pass

        elif self.stretch == 'log':

            val = (ma.power(10., val * ma.log10(self.midpoint)) - 1.) / (self.midpoint - 1.)

        elif self.stretch == 'sqrt':

            val = val * val

        elif self.stretch == 'arcsinh':

            val = self.midpoint * \
                  ma.sinh(val * ma.arcsinh(1. / self.midpoint))

        elif self.stretch == 'power':

            val = ma.power(val, (1. / self.exponent))

        else:

            raise Exception("Unknown stretch in APLpyNormalize: %s" %
                            self.stretch)

        return vmin + val * (vmax - vmin)

<|MERGE_RESOLUTION|>--- conflicted
+++ resolved
@@ -1,1976 +1,1952 @@
-#! Python PyDoppler
-
-from __future__ import annotations
-
-import logging
-import os
-import shutil
-from pathlib import Path
-<<<<<<< HEAD
-from typing import List, Optional, Sequence, Union
-=======
-from typing import List, Optional, Sequence
->>>>>>> 89981c35
-
-import matplotlib.cm as cm
-import matplotlib.collections as mcoll
-import matplotlib.cbook as cbook
-import matplotlib.pyplot as plt
-import numpy as np
-import numpy.ma as ma
-from matplotlib.colors import Normalize
-
-try:  # Python 3.9+
-    from importlib.resources import files as resource_files
-except ImportError:  # pragma: no cover - Python <3.9 fallback
-    from importlib_resources import files as resource_files  # type: ignore
-
-
-plt.rcParams.update({'font.size': 12})
-
-
-LOGGER = logging.getLogger(__name__)
-LOGGER.addHandler(logging.NullHandler())
-
-
-def _copy_tree(source, destination: Path, overwrite: bool = False) -> List[Path]:
-    """Copy the files contained in *source* into *destination*.
-
-    Parameters
-    ----------
-    source:
-        An importlib ``Traversable`` pointing to a directory.
-    destination:
-        Filesystem directory that will receive the copied files.
-    overwrite:
-        When ``True`` existing files will be replaced, otherwise they are kept
-        untouched.
-    """
-
-    dest_path = Path(destination)
-    dest_path.mkdir(parents=True, exist_ok=True)
-
-    copied: List[Path] = []
-    for item in source.rglob("*"):
-        if item.is_dir():
-            continue
-
-        target = dest_path / item.relative_to(source)
-        if target.exists() and not overwrite:
-            continue
-
-        target.parent.mkdir(parents=True, exist_ok=True)
-        with item.open("rb") as src, target.open("wb") as dst:
-            shutil.copyfileobj(src, dst)
-        copied.append(target)
-
-    return copied
-
-
-def get_fortran_code_path():
-    """Return a Traversable pointing to the bundled Fortran sources."""
-
-    return resource_files(__package__).joinpath("fortran_code")
-
-
-def get_test_data_path():
-    """Return a Traversable pointing to the bundled test data."""
-
-    return resource_files(__package__).joinpath("test_data")
-
-
-<<<<<<< HEAD
-def copy_fortran_code(
-    destination: Union[Path, str], overwrite: bool = False
-) -> List[Path]:
-=======
-def copy_fortran_code(destination: Path | str, overwrite: bool = False) -> List[Path]:
->>>>>>> 89981c35
-    """Copy the bundled Fortran assets into *destination*."""
-
-    return _copy_tree(get_fortran_code_path(), Path(destination), overwrite)
-
-
-<<<<<<< HEAD
-def copy_test_data(
-    destination: Union[Path, str], overwrite: bool = False
-) -> List[Path]:
-=======
-def copy_test_data(destination: Path | str, overwrite: bool = False) -> List[Path]:
->>>>>>> 89981c35
-    """Copy the bundled sample data into *destination*."""
-
-    return _copy_tree(get_test_data_path(), Path(destination), overwrite)
-
-
-def install_sample_script(
-<<<<<<< HEAD
-    destination: Union[Path, str],
-=======
-    destination: Path | str,
->>>>>>> 89981c35
-    overwrite: bool = False,
-) -> Path:
-    """Install the example ``sample_script.py`` in *destination*.
-
-    When ``overwrite`` is ``False`` the script will not clobber an existing
-    file. Instead it will fall back to the ``sample_script-<n>.py`` naming
-    convention previously used by the project.
-    """
-
-    dest_dir = Path(destination)
-    dest_dir.mkdir(parents=True, exist_ok=True)
-
-    target = dest_dir / "sample_script.py"
-    if target.exists() and not overwrite:
-        index = 1
-        while target.exists():
-            target = dest_dir / f"sample_script-{index}.py"
-            index += 1
-
-    source = get_test_data_path().joinpath("sample_script.py")
-    with source.open("rb") as src, target.open("wb") as dst:
-        shutil.copyfileobj(src, dst)
-
-    return target
-
-
-class spruit:
-    """
-        A class to store and process data for Doppler tomography code
-        by Henk Spruit.
-
-    ...
-
-    Methods
-    -------
-    foldspec()
-        Reads the data and stores in spruit object
-    sort(column, order='ascending')
-        Sort by `column`
-    """
-    def __init__(
-        self,
-        force_install: bool = False,
-        auto_install: bool = True,
-        interactive: bool = False,
-    ):
-        self.object = 'disc'
-        self.wave = 0.0
-        self.flux = 0.0
-        self.pha = 0.0
-        self.input_files = 0.0
-        self.input_phase = 0.0
-        self.trsp = 0.0
-        self.nbins = 20
-        self.normalised_flux = 0.0
-        self.normalised_wave = 0.0
-        self.base_dir = '.'
-        self.lam0 = 6562.83
-        self.delw = 80
-        self.list = 'phases.txt'
-        self.gama = 0.0
-        self.delta_phase = 0.001
-
-        self.verbose = True
-        self.interactive = interactive
-        self.logger = logging.getLogger(f"{__name__}.spruit")
-        if not self.logger.handlers:
-            self.logger.addHandler(logging.NullHandler())
-
-        ###### Plotting parameters
-        self.psname='j0644'              # Name of output plot file
-        self.output='pdf'                    # Can choose between: pdf, eps or png
-        self.data=False                      # If True then exit data will put in file *.txt
-        self.plot=True                       # Plot in Python window
-        self.plotlim=1.3                     # Plot limits. 1 = close fit.
-        self.overs=0.4
-
-        ####### Dop.in parameters
-        self.ih = 0
-        self.iw = 0
-        self.pb0 = 0.95
-        self.pb1 = 1.05
-        self.ns = 7
-        self.ac = 8e-4
-        self.nim = 150
-        self.al0 = 0.002
-        self.alf = 1.7
-        self.nal = 0
-        self.clim = 1.6
-        self.ipri = 2
-        self.norm = 1
-        self.wid = 10e5
-        self.af = 0.0
-
-
-        # %%%%%%%%%%%%%%%%%%  Doppler Options   %%%%%%%%%%%%%%%%%%
-
-        self.lobcol='white'                 # Stream color
-
-        if auto_install:
-            self.install_assets(Path.cwd(), force_install)
-
-    # ------------------------------------------------------------------
-    # helper methods
-    def _log(self, level: int, message: str) -> None:
-        """Emit *message* through :mod:`logging` and optionally echo it."""
-
-        self.logger.log(level, message)
-        if self.verbose and level >= logging.INFO:
-            print(message)
-
-<<<<<<< HEAD
-    def install_assets(
-        self, destination: Union[Path, str], force: bool = False
-    ) -> None:
-=======
-    def install_assets(self, destination: Path | str, force: bool = False) -> None:
->>>>>>> 89981c35
-        """Install bundled assets into *destination*.
-
-        Parameters
-        ----------
-        destination:
-            Directory where the Fortran sources and helper script should be
-            installed.
-        force:
-            When ``True`` existing files are overwritten.
-        """
-
-        dest_dir = Path(destination)
-
-        copied_fortran = copy_fortran_code(dest_dir, overwrite=force)
-        script_path: Optional[Path] = None
-        if force or copied_fortran:
-            script_path = install_sample_script(dest_dir, overwrite=force)
-
-        if copied_fortran:
-            self._log(logging.INFO, f"Installed Fortran assets into {dest_dir}.")
-        else:
-            self._log(logging.DEBUG, "Fortran assets already present; skipping copy.")
-
-        if script_path:
-            self._log(logging.INFO, f"Sample script available at {script_path}.")
-        else:
-            self._log(logging.DEBUG, "Sample script already present; not copied.")
-
-
-    def Foldspec(self):
-        """Foldspec. Prepares the spectra to be read by dopin.
-        *** Remember to prepare the keywords before running ***
-
-        Parameters
-        ----------
-        None
-
-        Returns
-        -------
-        None
-        """
-        list_path = Path(self.base_dir) / self.list
-        if not list_path.exists():
-            raise FileNotFoundError(
-                f"Phase file '{list_path}' is not accessible. Check 'base_dir' and 'list'."
-            )
-
-        list_dir = list_path.parent
-
-        inputs = np.genfromtxt(
-            list_path,
-            dtype=[("files", "U256"), ("phase", float)],
-            usecols=(0, 1),
-            comments="#",
-            autostrip=True,
-        )
-
-        if inputs.shape == ():
-            inputs = inputs.reshape(1,)
-
-        if inputs.size < 1:
-            raise ValueError("No entries found in the list file.")
-
-        first_file = inputs["files"][0]
-        first_path = list_dir / first_file
-
-        try:
-            w1st, f1st = np.loadtxt(first_path, usecols=(0, 1), unpack=True)
-        except Exception as exc:  # pragma: no cover - numpy handles the heavy lifting
-            raise RuntimeError(f"Failed to read first spectrum '{first_path}': {exc}") from exc
-
-        wo = w1st
-        wave, flux = [], []
-
-        if getattr(self, "nbins", None) is None:
-            phases_sorted = np.sort(np.asarray(inputs["phase"], dtype=float))
-            dphi = np.diff(phases_sorted)
-            dphi = dphi[dphi > 0]
-            if dphi.size == 0:
-                self.nbins = 20
-            else:
-                self.nbins = int(max(4, round(1.5 / float(np.median(dphi)))))
-
-        try:
-            rep_dphi = float(np.median(np.diff(np.sort(inputs["phase"]))))
-        except Exception:  # pragma: no cover - extremely small data set
-            rep_dphi = float("nan")
-
-        self._log(
-            logging.INFO,
-            f"Number of bins: {self.nbins} (median phase spacing {rep_dphi:.5f})",
-        )
-
-        for z, (fname, ph) in enumerate(zip(inputs["files"], inputs["phase"])):
-            sp_path = list_dir / fname
-            try:
-                w, f = np.loadtxt(sp_path, usecols=(0, 1), unpack=True)
-            except Exception as exc:
-                raise RuntimeError(f"Failed to read spectrum '{sp_path}': {exc}") from exc
-
-            if z == 0:
-                wave.append(wo)
-                flux.append(f1st)
-            else:
-                wave.append(wo)
-                flux.append(np.interp(wo, w, f))
-
-            self._log(
-                logging.INFO,
-                f"{str(z + 1).zfill(3)} {fname}  {ph} {w.size}",
-            )
-
-        self.wave = wave
-        self.flux = flux
-        self.pha = np.asarray(inputs["phase"], float)
-        self.input_files = np.asarray(inputs["files"], dtype=str)
-        self.input_phase = np.asarray(inputs["phase"], dtype=float)
-        self.trsp = np.vstack(flux)
-
-
-    def _auto_continuum_band(self) -> Sequence[float]:
-        """Derive continuum windows for non-interactive use.
-
-        The routine samples the outer 5% of the wavelength coverage on both
-        sides of the line and returns two intervals suitable for the continuum
-        polynomial fit used in :meth:`Dopin`.
-        """
-
-        if not self.wave or not self.wave[0].size:
-            raise RuntimeError(
-                "Wavelength grid is empty. Run 'Foldspec' before calling 'Dopin'."
-            )
-
-        wave = np.asarray(self.wave[0], dtype=float)
-        if wave.size < 8:
-            raise ValueError("Cannot determine continuum bands from fewer than eight samples.")
-
-        window = max(3, int(round(0.05 * wave.size)))
-        left = wave[:window]
-        right = wave[-window:]
-
-        return (
-            float(left.min()),
-            float(left.max()),
-            float(right.min()),
-            float(right.max()),
-        )
-
-
-    def Dopin(self,poly_degree=2, continnum_band=False,
-              rebin=True,plot_median = False, rebin_wave= 0.,
-              xlim=None,two_orbits=True,vel_space=True,
-              verbose=False):
-        """Normalises each spectrum to a user-defined continnum.
-            Optional, it plots a trail spectra. When ``self.interactive`` is
-            ``False`` and no continuum bands are supplied the routine selects
-            suitable regions automatically so it can run headlessly.
-
-        Parameters
-        ----------
-        poly_degree : int, Optional
-            polynomial degree to fit the continuum. Default, 2.
-
-        continnum_band : array-like,
-            Define two wavelength bands (x1,x2) and (x3,x4)
-            to fit the continuum.
-            contiunnum_band = [x1,x2,x3,x4].
-            If False, an interactive plot will allow to select this four numbers
-            - Default, False
-
-        plot_median : bool,
-            Plots above teh trail spectra a median of the dataset.
-            - Defautl, False
-
-        rebin_wave : float,
-            TBD
-
-        xlim : float,
-            TBD
-
-        two_orbits : float,
-            TBD
-
-        vel_space : float,
-            TBD
-
-        verbose : float,
-            TBD
-
-        Returns
-        -------
-        None.
-
-        """
-        if not self.wave:
-            raise RuntimeError("No spectra loaded. Run 'Foldspec' before normalising.")
-
-        lam=self.lam0
-        cl=2.997e5
-
-        cmaps = plt.cm.binary_r #cm.winter_r cm.Blues#cm.gist_stern
-
-        wmin = float(np.min(self.wave[0]))
-        wmax = float(np.max(self.wave[0]))
-        if lam < wmin or lam > wmax:
-            raise ValueError(
-                f"Input wavelength {lam} Å out of bounds. Must be between {wmin} and {wmax}."
-            )
-        ss=0
-        for i in np.arange(len(self.wave[0])-1):
-            if lam >= self.wave[0][i]   and lam <= self.wave[0][i+1]:
-                ss=i
-
-
-        fig=plt.figure(num="Average Spec",figsize=(6.57,8.57))
-        plt.clf()
-        ax=fig.add_subplot(211)
-        avgspec=np.sum(self.flux,axis=0)
-        plt.plot(self.wave[0],avgspec/len(self.pha))
-
-        if not continnum_band:
-            if self.interactive:
-                self._log(logging.INFO, "Choose 4 points to define the continuum.")
-                xor=[]
-                for _ in np.arange(4):
-                    selection=plt.ginput(1,timeout=-1)
-                    if not selection:
-                        raise RuntimeError("Continuum selection aborted by user.")
-                    xor.append(float(selection[0][0]))
-                    if self.plot:
-                        plt.axvline(x=xor[-1],linestyle='--',color='k')
-                        plt.draw()
-            else:
-                xor=list(self._auto_continuum_band())
-                self._log(
-                    logging.INFO,
-                    "Using automatic continuum bands at "
-                    f"[{xor[0]:.2f}, {xor[1]:.2f}] and [{xor[2]:.2f}, {xor[3]:.2f}] Å.",
-                )
-                if self.plot:
-                    for idx,val in enumerate(xor):
-                        label='Cont Bands' if idx == 0 else ''
-                        plt.axvline(x=val,linestyle='--',color='k',label=label)
-        else:
-            xor=[float(v) for v in continnum_band]
-            if len(xor) != 4:
-                raise ValueError("continnum_band must contain four wavelength limits.")
-            if xor[0] >= xor[1] or xor[2] >= xor[3]:
-                raise ValueError("Each continuum interval must be strictly increasing.")
-            if self.plot:
-                for idx,val in enumerate(xor):
-                    label='Cont Bands' if idx == 0 else ''
-                    plt.axvline(x=val,linestyle='--',color='k',label=label)
-        lop = ((self.wave[0]>xor[0]) * (self.wave[0]<xor[1])) + ((self.wave[0]>xor[2]) * (self.wave[0]<xor[3]))
-        yor=avgspec[lop]/len(self.pha)
-        plt.ylim(avgspec[lop].min()/len(self.pha)*0.8,avgspec.max()/len(self.pha)*1.1)
-        z = np.polyfit(self.wave[0][lop], yor, poly_degree)
-        pz = np.poly1d(z)
-        linfit = pz(self.wave[0])
-        plt.plot(self.wave[0],linfit,'r',label='Cont Fit')
-        lg = plt.legend(fontsize=14)
-        plt.xlim(xor[0]-10,xor[3]+10)
-        plt.xlabel(r'Wavelength / $\AA$')
-        plt.ylabel('Input flux')
-
-
-        ax=fig.add_subplot(212)
-        vell=((self.wave[0]/self.lam0)**2-1)*cl/(1+(self.wave[0]/self.lam0)**2)
-
-        plt.plot(vell,avgspec/len(self.pha)-linfit,'k')
-        plt.axhline(y=0,linestyle='--',color='k')
-        plt.axvline(x=-self.delw/self.lam0*cl,linestyle='-',color='DarkOrange')
-        plt.axvline(x= self.delw/self.lam0*cl,linestyle='-',
-                    color='DarkOrange',label='DopMap limits')
-        lg = plt.legend(fontsize=14)
-        plt.xlim(-self.delw/self.lam0*cl*1.5,self.delw/self.lam0*cl*1.5)
-        qq = (np.abs(vell) < self.delw/self.lam0*cl*1.5)
-        plt.ylim(-0.05*np.max(avgspec[qq]/len(self.pha)-linfit[qq] -1.0),
-                np.max(avgspec[qq]/len(self.pha)-linfit[qq] -1.0)*1.1)
-        plt.xlabel('Velocity km/s')
-        plt.ylabel('Bkg subtracted Flux')
-        if self.plot:
-            plt.draw()
-        plt.tight_layout()
-
-        ######## Do individual fit on the blaze
-        for ct,flu in enumerate(self.flux):
-            #print(lop.sum)
-            if ct == 0 :
-                nufac=(1.0+self.gama/2.998e5) * np.sqrt(1.0-(self.gama/2.998e5)**2)
-                lop = (self.wave[0]/nufac > self.lam0 - self.delw) * \
-                      (self.wave[0]/nufac < self.lam0 + self.delw)
-                self.normalised_wave = np.array(self.wave[0][lop]/nufac)
-                # Interpolate in velocity space
-                vell_temp=((self.normalised_wave/self.lam0)**2-1.0)*cl/(1.0 + \
-                         (self.normalised_wave/self.lam0)**2)
-                self.vell = np.linspace(vell_temp[0],vell_temp[-1],vell_temp.size)
-                self.normalised_flux = np.zeros((len(self.flux),lop.sum()))
-
-            polmask = ((self.wave[0]/nufac>xor[0]) * (self.wave[0]/nufac<xor[1])) +\
-                  ((self.wave[0]/nufac>xor[2]) * (self.wave[0]/nufac<xor[3]))
-            z = np.polyfit(self.wave[0][polmask]/nufac,flu[polmask], 3)
-            pz = np.poly1d(z)
-            linfit = pz(self.normalised_wave)
-
-            self.normalised_flux[ct] = np.array(flu[lop]) - np.array(linfit)
-            self.normalised_flux[ct] = np.interp(self.vell,vell_temp,self.normalised_flux[ct])
-
-        self._log(
-            logging.INFO,
-            f">> Max/Min velocities in map: {self.vell.min()} / {self.vell.max()}",
-        )
-
-
-        ##  JVHS 2019 August 6
-        ## Add binning
-        phase = np.linspace(0,2,self.nbins*2+1,endpoint=True) - 1./(self.nbins)/2.
-        phase = np.concatenate((phase,[2.0+1./(self.nbins)/2.]))
-        phase_dec = phase - np.floor(phase)
-        #print(phase_dec)
-        #rebin_trail(waver, flux, input_phase, nbins, delp, rebin_wave=None):
-        trail,temp_phase = rebin_trail(self.vell, self.normalised_flux,
-                            self.input_phase, self.nbins, self.delta_phase,
-                            rebin_wave=None)
-
-        self.pha = self.input_phase
-        self.trsp = self.normalised_flux
-        #print(">> SHAPES = ",self.pha.shape,self.trsp.shape)
-        ## Phases of individual spectra
-        #print("LAM_SIZE= {}, VELL_SIZE={}".format(self.normalised_wave.size,self.vell.size))
-        f=open('dopin','w')
-        f.write("{:8.0f}{:8.0f}{:13.2f}\n".format(self.pha.size,
-                                        self.vell.size,
-                                        self.lam0))
-#        f.write(str(len(self.flux))+" "+str(self.nbins)+" "+str(self.lam0)+'\n')
-        f.write("{:13.5f}{:8.0f}{:8.0f}    {:}\n".format(self.gama*1e5,0,0,
-                                                self.base_dir+'/'+self.list))
-        ctr = 0
-        for pp in self.pha:
-                if ctr <5:
-                    f.write("{:13.6f}".format(pp))
-                    ctr +=1
-                else:
-                    f.write("{:13.6f}\n".format(pp))
-                    ctr=0
-        f.write("\n{:8.0f}\n".format(1))
-        ctr = 0
-
-        for pp in np.ones(self.pha.size)*self.delta_phase:
-                if ctr <5:
-                    f.write("{:13.6f}".format(pp))
-                    ctr +=1
-                else:
-                    f.write("{:13.6f}\n".format(pp))
-                    ctr=0
-        if ctr != 0: f.write("\n")
-        ##
-        ctr = 0
-        for pp in self.vell:
-                #print('velo size:',len(vell))
-                if ctr <5:
-                    f.write("{:13.5e}".format(pp*1e5))
-                    ctr +=1
-                else:
-                    f.write("{:13.5e}\n".format(pp*1e5))
-                    ctr=0
-        if ctr != 0: f.write("\n")
-        ctr = 0
-
-        # Where we write the normalised flux
-        for pp in np.array(self.trsp.T).flatten():
-                if ctr <5:
-                    f.write("{:13.5f}".format(pp))
-                    ctr +=1
-                else:
-                    f.write("{:13.5f}\n".format(pp))
-                    ctr=0
-        if ctr != 0: f.write("\n")
-        f.close()
-
-
-
-        if xlim == None:
-            rr = np.ones(self.normalised_wave.size,dtype='bool')
-        else:
-            rr = (self.normalised_wave > xlim[0]) & (self.normalised_wave < xlim[1])
-
-        if rebin_wave == 0:
-            waver = self.normalised_wave[rr]
-        else:
-            dw = (self.normalised_wave[rr][1] - self.normalised_wave[rr][0]) *\
-                                                 rebin_wave
-            self._log(logging.DEBUG, f"Rebin step {dw} ({dw/rebin_wave})")
-            waver = np.arange(self.normalised_wave[rr][0],
-                              self.normalised_wave[rr][-1],dw )
-        """
-        trail = np.zeros((waver.size,phase.size))
-
-        tots = trail.copy()
-        #print(phases.size)
-        for i in range(self.input_phase.size):
-            #print("spec phase = ",grid['phase'][i])
-            dist = phase_dec - (self.input_phase[i]+self.delta_phase/2.)
-            #print(dist)
-            dist[np.abs(dist)>1./self.nbins] = 0.
-            #print(dist/delpha)
-            dist[dist>0] = 0.0
-            #print(dist)
-            weights = np.abs(dist)/(1./self.nbins)
-            #print(weights)
-            #print('---------------')
-            dist = phase_dec - (self.input_phase[i]-self.delta_phase/2.)
-            #print(dist)
-            dist[np.abs(dist)>1./self.nbins] = 0.0
-            #print(dist)
-            dist[dist>0] = 0.0
-            #print(dist/delpha)
-            dist[np.abs(dist)>0] = 1.0 - (np.abs(dist[np.abs(dist)>0]))/(1./self.nbins)
-            weights += dist
-            #print(weights)
-            temp = trail.copy().T
-
-            for j in range(phase.size):
-                if rebin_wave == 0:
-                    temp[j] =  self.normalised_flux[i][rr] * weights[j]
-                    temp[j] =  self.normalised_flux[i][rr] * weights[j]
-                else:
-                    temp[j] = np.interp(waver,wave[rr],
-                              self.normalised_flux[i][rr]) * weights[j]
-                    temp[j] = np.interp(waver,wave[rr],
-                              self.normalised_flux[i][rr]) * weights[j]
-            trail+=temp.T
-            tots += weights
-        trail /= tots
-        """
-
-        if plot_median:
-            si = 0
-            lo = 2
-        else:
-            si = 2
-            lo = 0
-
-        plt.figure('Trail',figsize=(6.57,8.57))
-        plt.clf()
-        if plot_median:
-            ax1 = plt.subplot2grid((6, 1), (0, 0), rowspan=2)
-            ax1.minorticks_on()
-            if rebin_wave ==0:
-                plt.plot(waver,np.nanmedian(self.normalised_flux,axis=0)[rr],
-                    label='Median',color='#8e44ad')
-            else:
-                self._log(logging.DEBUG, str(dw))
-                new_med = np.interp(waver,wave[rr],
-                                    np.nanmedian(self.normalised_flux,axis=0)[rr])
-                plt.plot(waver,np.nanmedian(self.normalised_flux,axis=0)[rr],
-                    label='Median',color='k',alpha=1)
-                plt.plot(waver,new_med,
-                    label='Median',color='#8e44ad',alpha=1)
-            plt.axhline(y=0,ls='--',color='r',alpha=0.7)
-            ax1.set_xticklabels([])
-
-            #plt.xlim(self.lam0 - self.delw, self.lam0 + self.delw)
-            plt.ylim(-0.05,np.nanmax(np.nanmedian(self.normalised_flux,
-                                                  axis=0)[rr])*1.1)
-
-        ax2 = plt.subplot2grid((6, 1), (lo, 0), rowspan=4+si)
-        ax2.minorticks_on()
-        if vel_space:
-            x1_lim = float(np.nanmin(self.vell))
-            x2_lim = float(np.nanmax(self.vell))
-            img = plt.imshow(
-                trail.T, interpolation='nearest', cmap=plt.cm.binary, aspect='auto',
-                origin='lower', extent=(x1_lim, x2_lim, phase[0], phase[-1] + 1/self.nbins)
-            )
-            plt.xlim(x1_lim, x2_lim)
-            plt.xlabel('Velocity / km s$^{-1}$')
-            plt.axvline(x=0.0, ls='--', color='DarkOrange')  # center of the line in velocity space
-        else:
-            x1_lim = float(np.nanmin(self.normalised_wave))
-            x2_lim = float(np.nanmax(self.normalised_wave))
-            img = plt.imshow(
-                trail.T, interpolation='nearest', cmap=plt.cm.binary, aspect='auto',
-                origin='lower', extent=(x1_lim, x2_lim, phase[0], phase[-1] + 1/self.nbins)
-            )
-            plt.xlim(self.lam0 - self.delw, self.lam0 + self.delw)
-            plt.xlabel('Wavelength / $\\AA$')
-            plt.axvline(x=self.lam0, ls='--', color='DarkOrange')
-                  
-        if two_orbits:
-            lim_two = 2
-        else:
-            lim_two = 1
-        plt.ylim(phase[0],lim_two+1/self.nbins/2.)
-        plt.ylabel('Orbital Phase')
-        plt.tight_layout(h_pad=0)
-
-
-
-    def Syncdop(self,nri=0.9,ndi=0.7):
-        '''
-        Runs the fortran code dopp, using the output files from dopin
-        Parameters
-        ----------
-        None
-
-        Returns
-        -------
-        None.
-        '''
-        compile_flag = True
-        while compile_flag == True:
-            f=open('dop.in','w')
-            f.write("{}     ih       type of likelihood function (ih=1 for chi-squared)\n".format(self.ih))
-            f.write("{}     iw       iw=1 if error bars are to be read and used\n".format(self.iw))
-            f.write("{}  {}    pb0,pb1    range of phases to be ignored\n".format(self.pb0,self.pb1))
-            f.write("{}     ns       smearing width in default map\n".format(self.ns))
-            f.write("{:.1e}     ac       accuracy of convergence\n".format(self.ac))
-            f.write("{}     nim      max no of iterations\n".format(self.nim))
-            f.write("{} {}  {}        al0,alf,nal   starting value, factor, max number of alfas\n".format(self.al0,self.alf,self.nal))
-            f.write("{}     clim     'C-aim'\n".format(self.clim))
-            f.write("{}     ipri     printout control for standard output channel (ipr=2 for full)\n".format(self.ipri))
-            f.write("{}     norm     norm=1 for normalization to flat light curve\n".format(self.norm))
-            f.write("{:2.1e}   {}  wid,af    width and amplitude central absorption fudge\n".format(self.wid,self.af))
-            f.write("end of parameter input file")
-            f.close()
-
-            f=open('dopin')
-            lines=f.readlines()
-            f.close()
-            # np == npp
-            npp,nvp=int(lines[0].split()[0]),int(lines[0].split()[1])
-            lines=[]
-
-            f=open('emap_ori.par')
-            lines=f.readlines()
-            f.close()
-            s=lines[0]
-            npm=int(s[s.find('npm=')+len('npm='):s.rfind(',nvpm')])
-            nvpm=int(s[s.find('nvpm=')+len('nvpm='):s.rfind(',nvm')])
-            nvm=int(s[s.find('nvm=')+len('nvm='):s.rfind(')')])
-            nvp = self.vell.size
-            self._log(logging.DEBUG, f"nvp {nvp}")
-
-            self._log(logging.DEBUG, f"Trail shape {self.trsp.shape}")
-            nv0=int(self.overs*nvp)
-            nv=max([nv0,int(min([1.5*nv0,npp/3.]))])
-            self._log(logging.DEBUG, f"nv {nv} (nv0 {nv0})")
-            if nv%2 == 1:
-                nv+=1
-            #nv=120
-            nd = npm * nvpm
-            nr = 0.8 * nv * nv
-            nt = (nvpm * npm) + (nv * nvpm * 3) + (2 * npm * nv)
-            prmsize = (0.9 * nv * nt) + (0.9 * nv * nt)
-
-            self._log(
-                logging.INFO,
-                f"Estimated memory required {int(8*prmsize/1e6)} Mbytes",
-            )
-            self._log(logging.DEBUG, f"np={npp}; nvpm={nvp}, nvm={nv}")
-            self._log(logging.DEBUG, f"ND {nd}")
-            self._log(logging.DEBUG, f"NR {nr}")
-            if nv != nvm or npp != npm or nvp !=nvpm:
-                a1='      parameter (npm=%4d'% npp
-                a2=',nvpm=%4d'%nvp
-                a3=',nvm=%4d)'%nv
-                a1=a1+a2+a3
-
-                f=open('emap.par','w')
-                f.write(a1+'\n')
-                for i,lino in enumerate(lines[1:]):
-                    #print(lino)
-                    if i == 2:
-                        tempo_str = '      parameter (nri={:.3f}*nvm*nt/nd,ndi={:.3f}*nvm*nt/nr)\n'.format(nri,ndi)
-                        #aprint(tempo_str)
-                        f.write(tempo_str)
-                    elif lino !=3:
-                        f.write(lino[:])
-                    else:
-                        f.write(lino[:]+')')
-                f.close()
-            self._log(logging.INFO, '>> Computing MEM tomogram <<')
-            self._log(logging.INFO, '----------------------------')
-            #os.system('gfortran -O -o dopp_input.txt dop.in dop.f clock.f')
-            os.system('make dop.out')
-            os.system('./dopp dopp.out')
-            fo=open('dop.log')
-            lines=fo.readlines()
-            fo.close()
-            #print(clim,rr)
-            self._log(logging.INFO, '----------------------------')
-            if lines[-1].split()[0] == 'projection':
-                nri = float(lines[-1].split()[-1])/float(lines[-2].split()[-1])
-                ndi = float(lines[-1].split()[-2])/float(lines[-2].split()[-2])
-                self._log(logging.WARNING, '>> PROJECTION MATRIX TOO SMALL <<')
-                self._log(logging.INFO, '>> Recomputing with values from Spruit:')
-                self._log(logging.INFO, f'>> ndi = {ndi}, nri = {nri}')
-            else:
-                compile_flag=False
-        clim = float(lines[-2].split()[-1])
-        rr = float(lines[-2].split()[-2])
-        if rr > clim:
-            message = f">> NOT CONVERGED: Specified reduced chi^2 not reached: {rr} > {clim}"
-            self._log(logging.ERROR, message)
-            raise RuntimeError(message)
-        else:
-            self._log(logging.INFO, '>> Succesful Dopmap!')
-
-
-
-    def Dopmap(self,dopout = 'dop.out',cmaps = cm.Greys_r,
-               limits=None, colorbar=False, negative=False,remove_mean=False,
-               corrx=0,corry=0, smooth=False):
-        """
-        Read output files from Henk Spruit's *.out and plot a Doppler map
-
-        Parameters
-        ----------
-        dopout : str, Optional
-            Name of output file to be read. Default, dop.out
-
-        cmaps : cmap function,
-            Color scheme to use for Doppler map
-            - Default, cm.Greys_r
-
-        limits : array,
-            Normalised limtis e.g. [.8,1.1] for colour display. if None,
-             automatic Limits will be generated
-            - Default, None
-
-        colorbar : bool,
-            Generates an interactive colorbar. (unstable...)
-            - Default, True
-
-        remove_mean : bool,
-            Remove an azimuthal mean of the map
-            - Default, False
-
-        corrx, corry : float, float
-            Pixel correction for center of removal of azimuthal mean map
-
-        smooth : bool,
-            Apply Gaussian filter to map.
-            - Default, False
-
-
-        Returns
-        -------
-        cbar : object,
-            Colorbar object for interactivity
-
-        data : 2D-array,
-            Data cube from Doppler map
-
-        """
-        if self.verbose:
-            print(">> Reading {} file".format(dopout))
-        fro=open(dopout,'r')
-        lines=fro.readlines()
-        fro.close()
-
-        #READ ALL FILES
-        nph,nvp,nv,w0,aa=int(lines[0].split()[0]),int(lines[0].split()[1]),int(lines[0].split()[2]),float(lines[0].split()[3]),float(lines[0].split()[4])
-        gamma,abso,atm,dirin=float(lines[1].split()[0]),lines[1].split()[1],lines[1].split()[2],lines[1].split()[3]
-
-
-
-
-        new = ''.join(lines[2:len(lines)])
-        new = new.replace("E",'e')
-        war = ''.join(new.splitlines()).split()
-        #print(war)
-        if self.verbose:
-            print(">> Finished reading dop.out file")
-        pha=np.array(war[:nph]).astype(float)/2.0/np.pi
-        dum1=war[nph]
-        dpha=np.array(war[nph+1:nph+1+nph]).astype(float)/2.0/np.pi
-        last=nph+1+nph
-        vp=np.array(war[last:last+nvp]).astype(float)
-        dvp=vp[1]-vp[0]
-        vp=vp-dvp/2.0
-        last=last+nvp
-        dm=np.array(war[last:last+nvp*nph]).astype(float)
-        dm=dm.reshape(nvp,nph)
-        last=last+nvp*nph
-
-
-        #print(war[last])
-        ih,iw,pb0,pb1,ns,ac,al,clim,norm,wid,af=int(war[last]),int(war[last+1]),float(war[last+2]),float(war[last+3]),int(war[last+4]),float(war[last+5]),float(war[last+6]),float(war[last+7]),int(war[last+8]),float(war[last+9]),float(war[last+10])
-        nv,va,dd=int(war[last+11]),float(war[last+12]),war[last+13]
-        last=last+14
-
-        im=np.array(war[last:last+nv*nv]).astype(float)
-        im=im.reshape(nv,nv)
-
-        last=last+nv*nv
-        ndum,dum2,dum3=int(war[last]),war[last+1],war[last+2]
-        last=last+3
-        dmr=np.array(war[last:last+nvp*nph]).astype(float)
-        dmr=dmr.reshape(nvp,nph)
-        last=last+nvp*nph
-        ndum,dum4,dum2,dum3=int(war[last]),int(war[last+1]),war[last+2],war[last+3]
-        last=last+4
-        dpx=np.array(war[last:last+nv*nv]).astype(float)
-        dpx=dpx.reshape(nv,nv)
-        dpx = np.array(dpx)
-        vp = np.array(vp)/1e5
-        data = im
-
-        data[data == 0.0] = np.nan
-
-        new_data = (data - np.nanmin(data)) / (np.nanmax(data) - np.nanmin(data))
-        #new_data = np.arcsinh(new_data)
-        if limits == None:
-            limits = [np.nanmax((new_data))*0.95,np.nanmax((new_data))*1.05]
-        if self.verbose:
-            print("Limits auto {:6.5f} {:6.5f}".format(np.nanmedian(data)*0.8,np.nanmedian(data)*1.2))
-            print("Limits user {:6.5f} {:6.5f}".format(limits[0],limits[1]))
-            print("Limits min={:6.5f}, max={:6.5f}".format(np.nanmin(data),np.nanmax(data)))
-        # Here comes the plotting
-        fig = plt.figure(num='Doppler Map',figsize=(8.57,8.57))
-        plt.clf()
-        ax = fig.add_subplot(111)
-        ax.minorticks_on()
-        ll = ~(np.isnan(data) )
-        #data[~ll] = np.nan
-        delvp = vp[1]-vp[0]
-        #print(">>> VP",min(vp),max(vp),delvp)
-        vpmin, vpmax = min(vp)-.5/delvp,max(vp)+.5/delvp,
-
-        if smooth:
-            interp_mode = 'gaussian'
-        else:
-            interp_mode = 'nearest'
-        if remove_mean:
-            rad_prof = radial_profile(data,[data[0].size/2-corrx,data[0].size/2-corry])
-            meano = create_profile(data,rad_prof,[data[0].size/2-corrx,data[0].size/2-corry])
-            qq = ~np.isnan(data - meano)
-        if negative:
-            if remove_mean:
-                #print data[ll].max(),meano[qq].max()
-                img = plt.imshow((data - meano)/(data - meano)[qq].max(),
-                    interpolation=interp_mode, cmap=cmaps,aspect='equal',
-                    origin='lower',extent=(vpmin, vpmax,vpmin, vpmax ),
-                    vmin=limits[0],vmax=limits[1])
-            else:
-                img = plt.imshow(-(data)/data[ll].max(),
-                    interpolation=interp_mode, cmap=cmaps,aspect='equal',
-                    origin='lower',extent=(vpmin, vpmax,vpmin, vpmax),
-                    vmin=-limits[1],vmax=-limits[0] )
-        else:
-            if remove_mean:
-                #print data[ll].max(),meano[qq].max()
-                img = plt.imshow((data - meano)/(data - meano)[qq].max(),
-                    interpolation=interp_mode, cmap=cmaps,aspect='equal',
-                    origin='lower',extent=(vpmin, vpmax,vpmin, vpmax),
-                    vmin=limits[0],vmax=limits[1])
-            else:
-                #print(np.nanmin(data),np.nanmax(data))
-                #new_data = (data - np.nanmin(data)) / (np.nanmax(data) - np.nanmin(data))
-                #new_data = data
-                #print(np.nanmedian(data),np.nanstd(data))
-                print("Limits min={:6.3f}, max={:6.3f}".format(np.nanmin(new_data),np.nanmax(new_data)))
-                img = plt.imshow(new_data,interpolation=interp_mode,
-                    cmap=cmaps,aspect='equal',origin='lower',
-                    extent=(vpmin, vpmax,vpmin, vpmax ),
-                    vmin=limits[0],vmax=limits[1] )
-
-        axlimits=[min(vp), max(vp),min(vp), max(vp) ]
-        plt.axis(axlimits)
-        #plt.axvline(x=0.0,linestyle='--',color='white')
-
-        plt.xlabel('V$_x$ / km s$^{-1}$')
-        plt.ylabel('V$_y$ / km s$^{-1}$')
-        plt.tight_layout()
-        plt.show()
-        if colorbar:
-            cbar = plt.colorbar(format='%.1f',orientation='vertical',
-                                fraction=0.046, pad=0.04)
-            cbar.set_label('Normalised Flux')
-            cbar.set_norm(MyNormalize(vmin=limits[0],vmax=limits[1],
-                                                  stretch='log'))
-            cbar = DraggableColorbar(cbar,img)
-            cbar.connect()
-        else:
-            cbar=1
-
-        '''
-        if remove_mean:
-            #print data.size/2
-            rad_prof = radial_profile(data,[data[0].size/2,data[0].size/2])
-            mean = create_profile(data,rad_prof,[data[0].size/2,data[0].size/2])
-            ll = ~np.isnan(mean)
-            fig = plt.figure('Mean')
-            plt.clf()
-            fig.add_subplot(211)
-            plt.plot(rad_prof)
-            fig.add_subplot(212)
-
-            plt.show()
-        '''
-        return cbar,new_data
-
-
-    def Reco(self, cmaps=plt.cm.binary, limits=None, colorbar=True):
-        """
-        Plot original and reconstructed trail spectra from Henk Spruit's *.out
-
-        Parameters
-        ----------
-        cmaps : cmap function,
-            Color scheme to use for Doppler map
-            - Default, cm.Greys_r
-
-        limits : array,
-            Normalised limtis e.g. [.8,1.1] for colour display. if None,
-             automatic Limits will be generated
-            - Default, None
-
-        colorbar : bool,
-            Generates an interactive colorbar. (unstable...)
-            - Default, True
-
-        Returns
-        -------
-        cbar : object,
-            Colorbar object for interactivity
-
-        data : 2D-array,
-            Data cube from reconstructed spectra
-
-        """
-        fro=open('dop.out','r')
-        lines=fro.readlines()
-        fro.close()
-
-        #READ ALL FILES
-        nph,nvp,nv,w0,aa=int(lines[0].split()[0]),int(lines[0].split()[1]),int(lines[0].split()[2]),float(lines[0].split()[3]),float(lines[0].split()[4])
-        gamma,abso,atm,dirin=float(lines[1].split()[0]),lines[1].split()[1],lines[1].split()[2],lines[1].split()[3]
-
-        #print(">> Reading dop.out file")
-        #flag=0
-        #for i in np.arange(3,len(lines),1):
-        #    if flag==0:
-        #        temp=lines[i-1]+lines[i]
-        #        flag=1
-        #    else:
-        #        temp=temp+lines[i]
-        #        war=temp.split()
-        new = ''.join(lines[2:len(lines)])
-        new = new.replace("E",'e')
-        war = ''.join(new.splitlines()).split()
-        #print(war)
-        #print(">> Finished reading dop.out file")
-        pha=np.array(war[:nph]).astype(float)/2.0/np.pi
-        dum1=war[nph]
-        dpha=np.array(war[nph+1:nph+1+nph]).astype(float)/2.0/np.pi
-        last=nph+1+nph
-        vp=np.array(war[last:last+nvp]).astype(float)
-        dvp=vp[1]-vp[0]
-        vp=vp-dvp/2.0
-        last=last+nvp
-        dm=np.array(war[last:last+nvp*nph]).astype(float)
-        dm=dm.reshape(nvp,nph)
-        last=last+nvp*nph
-
-
-        #print(war[last])
-        ih,iw,pb0,pb1,ns,ac,al,clim,norm,wid,af=int(war[last]),int(war[last+1]),float(war[last+2]),float(war[last+3]),int(war[last+4]),float(war[last+5]),float(war[last+6]),float(war[last+7]),int(war[last+8]),float(war[last+9]),float(war[last+10])
-        nv,va,dd=int(war[last+11]),float(war[last+12]),war[last+13]
-        last=last+14
-
-        im=np.array(war[last:last+nv*nv]).astype(float)
-        im=im.reshape(nv,nv)
-
-        last=last+nv*nv
-        ndum,dum2,dum3=int(war[last]),war[last+1],war[last+2]
-        last=last+3
-        dmr=np.array(war[last:last+nvp*nph]).astype(float)
-        dmr=dmr.reshape(nvp,nph)
-        last=last+nvp*nph
-        ndum,dum4,dum2,dum3=int(war[last]),int(war[last+1]),war[last+2],war[last+3]
-        last=last+4
-        dpx=np.array(war[last:last+nv*nv]).astype(float)
-        dpx=dpx.reshape(nv,nv)
-        dpx = np.array(dpx)
-        vp = np.array(vp)/1e5
-        data = im
-
-        data[data <= 0.0] = np.nan
-        dpx[dpx <= 0.0] = np.nan
-        #dmr[dmr <= 0.0] = np.nan
-        #dm[dm <= 0.0] = np.nan
-        #print(pha)
-        #print(self.nbins)
-        trail_dm,phase = rebin_trail(vp, dm.T, pha, self.nbins, self.delta_phase,
-                                    rebin_wave=None)
-
-        trail_dmr,phase = rebin_trail(vp, dmr.T, pha, self.nbins, self.delta_phase,
-                                    rebin_wave=None)
-
-        delvp = vp[1]-vp[0]
-        x1_lim = min(vp)
-        x2_lim = max(vp)
-        #print(phase)
-        if limits == None:
-            limits = [np.median(dmr/np.nanmax(dmr))*0.8,
-                      np.median(dmr/np.nanmax(dmr))*1.2]
-
-        # Now lets do the plotting
-        figor = plt.figure('Reconstruction',figsize=(10,8))
-        plt.clf()
-        ax1 = figor.add_subplot(121)
-        print(np.nanmax(trail_dm))
-        imgo = plt.imshow(trail_dm.T/np.nanmax(trail_dm),interpolation='nearest',
-                    cmap=cmaps,aspect='auto',origin='upper',
-                    extent=(x1_lim,x2_lim,phase[0],
-                            phase[-1]+1/self.nbins),
-                    vmin=limits[0], vmax=limits[1])
-
-        ax1.set_xlabel('Velocity / km s$^{-1}$')
-        ax1.set_ylabel('Orbital Phase')
-
-        if colorbar:
-            cbar2 = plt.colorbar(format='%.1e',orientation='vertical',
-                                fraction=0.046, pad=0.04)
-            cbar2.set_label('Normalised Flux')
-            cbar2.set_norm(MyNormalize(vmin=np.median(dm/np.nanmax(dm))*0.8,
-                                    vmax=np.median(dm/np.nanmax(dm))*1.1,
-                                    stretch='linear'))
-            cbar2 = DraggableColorbar(cbar2,imgo)
-            cbar2.connect()
-        else:
-            cbar2=1
-        ax2 = figor.add_subplot(122)
-        print(np.nanmax(trail_dmr))
-        imgo = plt.imshow(trail_dmr.T/np.nanmax(trail_dmr),interpolation='nearest',
-                    cmap=cmaps,aspect='auto',origin='upper',
-                    extent=(x1_lim,x2_lim,phase[0],
-                            phase[-1]+1/self.nbins),
-                    vmin=limits[0], vmax=limits[1])
-        ax2.set_xlabel('Velocity / km s$^{-1}$')
-        ax2.set_yticklabels([])
-        plt.tight_layout(w_pad=0)
-        if colorbar:
-            cbar3 = plt.colorbar(format='%.1e',orientation='vertical',
-                                fraction=0.046, pad=0.04)
-            cbar3.set_label('Normalised Flux')
-            cbar3.set_norm(MyNormalize(vmin=np.median(dmr/np.nanmax(dmr))*0.8,
-                                    vmax=np.median(dmr/np.nanmax(dmr))*1.1,
-                                    stretch='linear'))
-            cbar3 = DraggableColorbar(cbar3,imgo)
-            cbar3.connect()
-        else:
-            cbar3=1
-        return cbar2,cbar3,dmr,dm
-
-def rebin_trail(waver, flux, input_phase, nbins, delp, rebin_wave=None):
-    """
-    Re-bin a set of spectra (flux[i] sampled at waver) onto an orbital-phase grid.
-
-    Parameters
-    ----------
-    waver : 1D array
-        Common wavelength/velocity sampling for each flux[i].
-    flux : 2D array, shape (nspec, nwave)
-        Spectra to rebin in phase.
-    input_phase : 1D array, shape (nspec,)
-        Orbital phase (0..1) for each spectrum in `flux`.
-    nbins : int
-        Number of phase bins in [0,1).
-    delp : float
-        Effective phase width per spectrum for bin-weighting (typically ~1/nbins).
-    rebin_wave : None
-        (Kept for API compatibility; not used because `flux` is already on `waver`.)
-
-    Returns
-    -------
-    trail : 2D array, shape (nwave, 2*nbins+2)
-        Phase-binned trail spectrum covering ~[0,2] for plotting two orbits.
-    phase : 1D array, shape (2*nbins+2,)
-        Phase coordinate for `trail` columns.
-    """
-    # two orbits + half-bin shift, like upstream
-    phase = np.linspace(0, 2, nbins * 2 + 1, endpoint=True) - 1.0 / nbins / 2.0
-    phase = np.concatenate((phase, [2.0 + 1.0 / nbins / 2.0]))
-    phase_dec = phase - np.floor(phase)
-
-    nw = waver.size
-    trail = np.zeros((nw, phase.size), dtype=float)
-    tots = np.zeros(phase.size, dtype=float)
-
-    inv_bin = 1.0 / nbins
-    half = delp / 2.0
-
-    for i in range(input_phase.size):
-        # build trapezoidal weights for interval [phi - half, phi + half]
-        phi = input_phase[i]
-        wts = np.zeros_like(phase_dec)
-        # right edge
-        d = phase_dec - (phi + half)
-        d[np.abs(d) > inv_bin] = 0.0
-        d[d > 0] = 0.0
-        wts += np.abs(d) / inv_bin
-        # left edge
-        d = phase_dec - (phi - half)
-        d[np.abs(d) > inv_bin] = 0.0
-        d[d > 0] = 0.0
-        mask = (np.abs(d) > 0)
-        wts[mask] += 1.0 - (np.abs(d[mask]) / inv_bin)
-
-        # accumulate
-        trail += np.outer(flux[i], wts)
-        tots += wts
-
-    # avoid division by zero
-    tots[tots == 0] = 1.0
-    trail /= tots
-    return trail, phase
-
-
-class DraggableColorbar(object):
-    def __init__(self, cbar, mappable):
-        self.cbar = cbar
-        self.mappable = mappable
-        self.press = None
-        self.cycle = sorted([i for i in dir(plt.cm) if hasattr(getattr(plt.cm,i),'N')])
-        self.index = self.cycle.index(cbar.get_cmap().name)
-
-    def connect(self):
-        """connect to all the events we need"""
-        self.cidpress = self.cbar.patch.figure.canvas.mpl_connect(
-            'button_press_event', self.on_press)
-        self.cidrelease = self.cbar.patch.figure.canvas.mpl_connect(
-            'button_release_event', self.on_release)
-        self.cidmotion = self.cbar.patch.figure.canvas.mpl_connect(
-            'motion_notify_event', self.on_motion)
-        self.keypress = self.cbar.patch.figure.canvas.mpl_connect(
-            'key_press_event', self.key_press)
-
-    def on_press(self, event):
-        """on button press we will see if the mouse is over us and store some data"""
-        if event.inaxes != self.cbar.ax: return
-        self.press = event.x, event.y
-
-    def key_press(self, event):
-        if event.key=='down':
-            self.index += 1
-        elif event.key=='up':
-            self.index -= 1
-        if self.index<0:
-            self.index = len(self.cycle)
-        elif self.index>=len(self.cycle):
-            self.index = 0
-        cmap = self.cycle[self.index]
-        self.cbar.set_cmap(cmap)
-        self.cbar.draw_all()
-        self.mappable.set_cmap(cmap)
-        #self.mappable.get_axes().set_title(cmap)
-        self.cbar.patch.figure.canvas.draw()
-
-    def on_motion(self, event):
-        'on motion we will move the rect if the mouse is over us'
-        if self.press is None: return
-        if event.inaxes != self.cbar.ax: return
-        xprev, yprev = self.press
-        dx = event.x - xprev
-        dy = event.y - yprev
-        self.press = event.x,event.y
-        #print 'x0=%f, xpress=%f, event.xdata=%f, dx=%f, x0+dx=%f'%(x0, xpress, event.xdata, dx, x0+dx)
-        scale = self.cbar.norm.vmax - self.cbar.norm.vmin
-        perc = 0.03
-        if event.button==1:
-            self.cbar.norm.vmin -= (perc*scale)*np.sign(dy)
-            self.cbar.norm.vmax -= (perc*scale)*np.sign(dy)
-        elif event.button==3:
-            self.cbar.norm.vmin -= (perc*scale)*np.sign(dy)
-            self.cbar.norm.vmax += (perc*scale)*np.sign(dy)
-        self.cbar.draw_all()
-        self.mappable.set_norm(self.cbar.norm)
-        self.cbar.patch.figure.canvas.draw()
-
-
-    def on_release(self, event):
-        """on release we reset the press data"""
-        self.press = None
-        self.mappable.set_norm(self.cbar.norm)
-        self.cbar.patch.figure.canvas.draw()
-
-    def disconnect(self):
-        """disconnect all the stored connection ids"""
-        self.cbar.patch.figure.canvas.mpl_disconnect(self.cidpress)
-        self.cbar.patch.figure.canvas.mpl_disconnect(self.cidrelease)
-        self.cbar.patch.figure.canvas.mpl_disconnect(self.cidmotion)
-
-
-def radial_profile(data, center):
-    """Calculate radial profile for Dopple map"""
-    y, x = np.indices((data.shape))
-    r = np.sqrt((x - center[0])**2 + (y - center[1])**2)
-    r = r.astype(int)
-
-    tbin = np.bincount(r.ravel(), data.ravel())
-    nr = np.bincount(r.ravel())
-    radialprofile = tbin / nr
-    return radialprofile
-
-def create_profile(data,profile, center):
-    y, x = np.indices((data.shape))
-    r = np.sqrt((x - center[0])**2 + (y - center[1])**2)
-    r = r.astype(int)
-    mean = data*0.0 + 1.0
-    for i in np.arange(r.max()):
-    	#print i
-    	ss = np.where(r == i)
-    	#print profile[i]
-    	mean[ss] = mean[ss] * profile[i]
-    ll = ~np.isnan(mean)
-    #print mean[ll]
-    return mean
-
-def stream(q,k1,porb,m1,inc,colors='k',both_lobes=False,title=True,label=None):
-    """Calculate the Ballistic and Keplerian trajetories for a given binary
-    system under Roche lobe geometry. This will be plotted directly in the
-    Doppler tomogram
-    """
-    xl,yl,xi,yi,wout,wkout = stream_calculate(q,ni = 100,nj = 100)
-
-    #print''
-    azms=-70
-    az=np.arctan(yi/xi)
-
-    for i in np.arange(len(az)):
-        if xi[i] < 0.0:
-            az[i]=az[i] + np.pi
-            #print az[i],az[i]*180/np.pi
-    az=az*180/np.pi
-    i=0
-    for j in np.arange(az.size):
-        #print az[j]
-        i=i+1
-        if az[j] < azms:
-            break
-
-    vxi = np.real(wout)
-    vyi = np.imag(wout)
-    vkxi = np.real(wkout)
-    vkyi = np.imag(wkout)
-    #print az[0],i
-    porb=24*3600*porb           # in seconds
-    omega=2*np.pi/porb
-    gg=6.667e-8                     # Gravitational Constant, cgs
-    msun=1.989e33
-    cm=q/(1.0+q)
-    nvp=1000
-    vxp,vyp,vkxp,vkyp,rr=[],[],[],[],[]
-
-    xl=xl-cm
-    inc=np.pi*inc/180.0
-    a=(gg*m1*msun*(1.0+q))**(1./3)/omega**(2./3)     # Orbital Separation
-    vfs=1e5
-    vs=omega*a/vfs
-    rd=0
-    r=1
-    vxi=vxi[:i]
-    vyi=vyi[:i]
-    vkxi=vkxi[:i]
-    vkyi=vkyi[:i]
-    az=az[:i]
-    si=np.sin(inc)
-    vx=vxi*si*vs
-    vy=vyi*si*vs
-    vkx=vkxi*si*vs
-    vky=vkyi*si*vs
-    xl=xl*vs*si
-    yl=yl*vs*si
-    npl=len(az)
-    #fig = plt.figure(num='Doppler Map')
-    #ax = fig.add_subplot(111)
-    #dist = np.sqrt((vx - vkx)**2 + (vy - vky)**2)
-    #dist = np.abs(vy-vky)
-    #print np.abs(vy-vky)[:12],dist[:12]
-    #ss = np.where( dist == min(dist) )[0]
-    #print vy[-1],vky[-1],vx[-1],vx[-1]
-    #print vx[ss],vy[ss]
-    plt.plot(vx[:],vy[:],color=colors,marker='')
-    plt.plot(vkx[:],vky[:],color=colors,marker='')
-    plt.plot(yl[int(yl.size/4):3*int(yl.size/4)],xl[int(xl.size/4):3*int(xl.size/4)],color=colors)
-    if title: plt.title(r'$i$='+str(inc/np.pi*180.)[:5]+', M$_1$='+str(m1)+' M$_{\odot}$, $q$='+str(q)+', P$_{orb}$='+str(porb/3600.)[:4]+' hr')
-    ## 0,0 systemic velocity, km/s
-    vy1 = cm * vs * si
-    plt.plot(0.,0.,'x',ms = 9,c = colors,alpha=0.3)
-    ## 0,-K1 systemic velocity, km/s
-    plt.plot(0.,-vy1,'+',ms = 10,c = colors,alpha=0.7)
-    plt.plot(0.,(1.0-cm)*vs*si,'+',ms = 10,c = colors,alpha=0.7)
-
-    if both_lobes:
-        plt.plot(np.concatenate((yl[3*int(xl.size/4):],yl[:int(yl.size/4)]),axis=0),
-        np.concatenate((xl[3*int(xl.size/4):],xl[:int(yl.size/4)]),axis=0),color=colors,ls='--')
-        #plt.plot(yl,xl,color=colors)
-    else:
-        plt.plot(yl[int(yl.size/4):3*int(yl.size/4)],xl[int(xl.size/4):3*int(xl.size/4)],color=colors)
-
-    if label != None: plt.text(0.12, 0.1,label, ha='center', va='center', transform=ax.transAxes)
-    plt.tight_layout()
-
-def stream_calculate(qm,ni = 100,nj = 100):
-    '''
-    calculates Roche lobes and integrates path of stream from L1
-    '''
-    nmax = 10000
-    xout = np.zeros(nmax)
-    yout = np.zeros(nmax)
-    rout = np.zeros(nmax)
-    wout = np.zeros(nmax,dtype=complex)
-    wkout = np.zeros(nmax,dtype=complex)
-    if np.abs(qm - 1.) < 1e-4: qm = 1e-4
-    rd = 0.1
-    if qm <= 0.0:
-        print ('Mass ratio <= 0. Does not compute. Will exit.')
-        return
-    rl1 = rlq1(qm)
-
-    x,y = lobes(qm,rl1,ni,nj)
-    ## Center of mass relative to M1
-    cm = qm / (1.0 + qm)
-    ## Coordinates of M1 and M2
-    z1=-cm
-    z2=1-cm
-    wm1=np.conj(complex(0.,-cm))
-    ## Start at L1-eps with v=0
-    eps=1e-3
-    z = complex(rl1 - cm -eps,0.)
-    w = 0
-    zp,wp = eqmot(z,w,z1,z2,qm)
-    t=0
-    dt=1e-4
-    isa=0
-    it=0
-    r=1
-    ist=0
-    ph=0.
-    phmax=6
-    while it < nmax and ph < phmax:
-        dz,dw = intrk(z,w,dt,z1,z2,qm)
-        z=z+dz
-        w=w+dw
-        t=t+dt
-        if np.abs(dz)/np.abs(z) > 0.02: dt=dt/2.
-        if np.abs(dz)/np.abs(z) < 0.005: dt=2.*dt
-
-        dph= -np.imag(z*np.conj(z-dz))/np.abs(z)/np.abs(z-dz)
-        ph=ph+dph
-        ##velocity in inertial frame
-        ##change by Guillaume
-        wi=w+complex(0,1.)*z
-        ## unit vector normal to kepler orbit
-        rold=r
-        r=np.abs(z-z1)
-
-        if ist == 0 and rold < r:
-            ist=1
-            rmin=rold
-
-        # kepler velocity of circular orbit in potential of M1, rel. to M1
-        vk=1.0/np.sqrt(r*(1.0+qm))
-        # unit vector in r
-        no = np.conj(z-z1)/r
-        wk = -vk*no*complex(0.,1.)
-        # same but rel. to cm, this is velocity in inertial frame
-        wk = wk+wm1
-        # velocity normal to disk edge, in rotating frame
-        dot = no * w
-        # velocity parallel to disk edge
-        par = np.imag(no*w)
-        # reflected velocity
-        wr = w - 2.0*dot*no
-        #        write(*,'(f8.4,1p9e11.3)')t,z,w,wk,wr,r
-        xout[it] = np.real(z)+cm
-        yout[it] = -np.imag(z)
-        rout[it] = np.sqrt(xout[it]**2+yout[it]**2)
-        # change by Guillaume
-        wout[it]= wi
-        wkout[it]=np.conj(wk)
-        if it > 0:
-            xo=xout[it]
-            yo=yout[it]
-            phi=np.arctan(yo/xo)
-            if rout[it] < rd and rout[it-1] >  rd:
-            ## write(*,'('' r,x,y,phi,vs,vk,dot,par'',8f8.3)')
-            ##    rout(it),x,y,phi,real(w),vk,dot,par
-            ## write(*,'('' w,no'',4f8.3)')w,no
-                xo=xout[it-1]
-                yo=yout[it-1]
-                phi=np.arctan(yo/xo)
-            # write(*,'('' r,x,y,phi'',4f8.3)')rout(it-1),x,y,phi
-
-        if isa == 0 and yout[it] < 0:
-            isa=1
-            ra=np.abs(z-z1)
-            wc=np.conj(w)+complex(0.,1.)*np.conj(z-z1)
-            ang=np.abs(np.imag((z-z1)*np.conj(wc)))
-        it+=1
-    return x,y,xout,yout,wout,wkout
-
-def rlq1(q):
-    '''
-    Calulates roche lobe radius.
-    '''
-    if np.abs(1.0 - q) < 1e-4:
-        rlq = 0.5
-        return rlq
-    rl = 0
-    rn = 1.0 - q
-    while np.abs(rl/rn-1.) > 1e-4:
-        rl=rn
-        f=q/(1.-rl)**2-1./rl**2+(1.+q)*rl-q
-        fa=2.*q/(1-rl)**3+2/rl**3+(1.+q)
-        rn=rl-f/fa
-    rlq1 = rn
-    return rlq1
-
-
-
-def lobes(q,rs,ni,nj):
-    '''
-    SUBROUTINE
-    '''
-    r = np.zeros((ni,nj))
-    ch = np.zeros(ni)
-    ps = np.zeros(nj)
-    x  = np.zeros(ni)
-    y  = np.zeros(nj)
-    x2 = np.zeros(ni)
-    y2 = np.zeros(nj)
-    nc = ni
-    nop = nj
-
-    r,ch,ps = surface(q,rs,nc,nop,r,ch,ps)
-    j=0
-    for i in np.arange(nc):
-        x[i] = 1.0 -r[i,j]*np.cos(ch[i])
-        y[i] = -r[i,j] * np.sin(ch[i])
-
-    r,ch,ps = surface(1./q,1.-rs,nc,nop,r,ch,ps)
-    j=0
-    for i in np.arange(nc):
-        x2[i] = r[i,j] * np.cos(ch[i])
-        y2[i] = r[i,j] * np.sin(ch[i])
-    xt = np.concatenate((x2[::-1],x,x[::-1],x2))
-    yt = np.concatenate((y2[::-1],-y,y[::-1],-y2))
-    return xt,yt
-
-
-def pot(q,x,y,z):
-    '''
-    FUNCTION
-    Roche potential. coordinates centered on M2,
-    z along rotation axis, x toward M1
-    pr is gradient in radius from M2
-    first transform to polar coordinates w/r rotation axis
-    '''
-    r = np.sqrt(x*x+y*y+z*z)
-    if (r == 0):
-        print ('r=0 in pot')
-        stop
-    rh = np.sqrt(x*x+y*y)
-    st=rh/r
-    if rh == 0:
-        cf=1
-    else:
-        cf=x/rh
-
-    r2 = 1. / (1. + q)
-    r1 = np.sqrt(1.0+r**2-2.0*r*cf*st)
-    pot=-1.0/r-1.0/q/r1-0.5*(1.0/q+1.0)*(r2**2+(r*st)**2-2.0*r2*r*cf*st)
-    pr=1.0/r**2+1.0/q/(r1**3)*(r-cf*st)-0.5*(1.0/q+1)*2.0*(r*st*st-r2*cf*st)
-    return pot,pr
-
-
-def surface(q,rs,nc,nop,r,ch,ps):
-    '''
-    SUBROUTINE
-    Roche surface around M2, coordinates on surface are ch, ps.
-    ch: polar angle from direction to M1; ps: corresponding azimuth, counting
-    from orbital plane.
-    q:mass ratio, rs: radius of surface at point facing M1
-    nc, np: number of chi's, psi's.
-    output:
-    r(nf,nt): radius. ch, ps: chi and psi arrays
-    '''
-    r = np.zeros((100,100))
-    chi = [],ps
-    dc = np.pi/nc
-    ch[0] = 0
-    for i in np.arange(nc-1)+1:
-        ch[i] = float((i-1.0))*np.pi/(nc-1.)
-    ps[0] = 0
-    for j in np.arange(nop-1)+1:
-        ps[i] = float((j-1.0))*2.*np.pi/nop
-    rs1 = 1.0 -rs
-    fs,pr = pot(q,rs1,0.0,0.0)
-
-    ## max no of iterations
-    im = 20
-
-    for i in np.arange(nop):
-        cp = np.cos(ps[i])
-        sp = np.sin(ps[i])
-        rx = (1.0 - dc) * rs1
-        r[0,i] = rs1
-
-        for k in np.arange(nc-1)+1:
-            x  = np.cos(ch[k])
-            sc = np.sin(ch[k])
-            y  = sc * cp
-            z  = sc * sp
-            j  = 0
-            f  = 1
-            while (j < im ) and np.abs(f - fs) > 1e-4 or j == 0:
-                j = j+1
-                r1 = rx
-                f,pr = pot(q,r1*x,r1*y,r1*z)
-                rx = r1 - (f - fs)/pr
-                if rx > rs1: rx = rs1
-            if j >= im:
-                print( 'No conv in surf',k,i,ch[k],ps[i])
-                stop
-
-            r[k,i] = rx
-
-    return r,ch,ps
-
-
-def eqmot(z,w,z1,z2,qm):
-    zr1 = z-z1
-    zr2 = z-z2
-    ## c change by Guillaume : - sign in Coriolis
-    wp = -(qm*zr2/(np.abs(zr2))**3 + zr1/(np.abs(zr1))**3)/(1.0+qm) - complex(0.,2.)*w + z
-    zp = w
-    return zp,wp
-
-
-def intrk(z,w,dt,z1,z2,qm):
-    zx=z
-    wx=w
-    zp,wp = eqmot(zx,wx,z1,z2,qm)
-    hz0=zp*dt
-    hw0=wp*dt
-    zx=z+hz0/2.
-    wx=w+hw0/2.
-    zp,wp = eqmot(zx,wx,z1,z2,qm)
-    hz1=zp*dt
-    hw1=wp*dt
-    zx=z+hz1/2.
-    wx=w+hw1/2.
-    zp,wp = eqmot(zx,wx,z1,z2,qm)
-    hz2=zp*dt
-    hw2=wp*dt
-    zx=z+hz2
-    wx=w+hw2
-    zp,wp = eqmot(zx,wx,z1,z2,qm)
-    hz3=zp*dt
-    hw3=wp*dt
-    dz=(hz0+2*hz1+2*hz2+hz3)/6.
-    dw=(hw0+2*hw1+2*hw2+hw3)/6.
-    return dz,dw
-
-def xy(r,phi):
-  return r*np.cos(phi), r*np.sin(phi)
-
-def resonance(j,k,k1,q,porb,m1):
-    '''Plots iso-velocity for resonance, in the general
-    notation of Whitehurst & King (19XX). Eq. taken from Warner 1995
-    page 206-207.
-    '''
-    k1 *= 1e5
-    porb *= 24. * 3600.
-    a_1 = k1 / q / (2.0*np.pi) * porb
-    a_2 = k1 / (2.0*np.pi) * porb
-    a = a_1 + a_2
-
-    r = (j-k)**(2./3.) / j**(2./3.) / (1.0 + q)**(1./3.) * a
-    r_circ = a * 0.60/(1. + q)
-    velo = np.sqrt(6.67e-08 * m1 *1.989e+33 / r)/1e5
-    velo_circ = np.sqrt(6.67e-08 * m1 *1.989e+33 / r_circ)/1e5
-    phis=np.arange(0,6.28,0.01)
-
-    #print r/69950000000.0,velo
-    fig = plt.figure(num='Doppler Map')
-    xx,yy = xy(velo,phis)
-    plt.plot( xx,yy-k1/1e5,c='k',ls=':')
-    #ax = fig.add_subplot(111)
-    #circ = plt.Circle((0-k1,0),velo,ls='--',color='k',fill=True)
-
-
-    #print velo_circ,velo
-    xx_circ,yy_circ = xy(velo_circ,phis)
-    plt.plot( xx_circ,yy_circ-k1/1e5,c='k',ls='-',lw=2)
-
-    plt.draw()
-
-
-def colorline(
-    x, y, z=None, cmap=plt.get_cmap('copper'), norm=plt.Normalize(0.0, 1.0),
-        linewidth=3, alpha=1.0):
-    """
-    http://nbviewer.ipythonp.org/github/dpsanders/matplotlib-examples/blob/master/colorline.ipynb
-    http://matplotlib.org/examples/pylab_examples/multicolored_line.html
-    Plot a colored line with coordinates x and y
-    Optionally specify colors in the array z
-    Optionally specify a colormap, a norm function and a line width
-    """
-
-    # Default colors equally spaced on [0,1]:
-    if z is None:
-        z = np.linspace(0.0, 1.0, len(x))
-
-    # Special case if a single number:
-    if not hasattr(z, "__iter__"):  # to check for numerical input -- this is a hack
-        z = np.array([z])
-
-    z = np.asarray(z)
-
-    segments = make_segments(x, y)
-    lc = mcoll.LineCollection(segments, array=z, cmap=cmap, norm=norm,
-                              linewidth=linewidth, alpha=alpha)
-
-    ax = plt.gca()
-    ax.add_collection(lc)
-
-    return lc
-
-
-def make_segments(x, y):
-    """
-    Create list of line segments from x and y coordinates, in the correct format
-    for LineCollection: an array of the form numlines x (points per line) x 2 (x
-    and y) array
-    """
-
-    points = np.array([x, y]).T.reshape(-1, 1, 2)
-    segments = np.concatenate([points[:-1], points[1:]], axis=1)
-    return segments
-
-<<<<<<< HEAD
-def test_data(
-    destination: Optional[Union[Path, str]] = None,
-    overwrite: bool = False,
-) -> List[Path]:
-=======
-def test_data(destination: Optional[Path | str] = None, overwrite: bool = False) -> List[Path]:
->>>>>>> 89981c35
-    """Copy the bundled test data into *destination* (defaults to CWD)."""
-
-    dest_dir = Path.cwd() if destination is None else Path(destination)
-    copied = copy_test_data(dest_dir, overwrite=overwrite)
-
-    LOGGER.info("Copied %d test data files to %s", len(copied), dest_dir)
-    return copied
-
-class MyNormalize(Normalize):
-    '''
-    # The Normalize class is largely based on code provided by Sarah Graves.
-    A Normalize class for imshow that allows different stretching functions
-    for astronomical images.
-    '''
-
-    def __init__(self, stretch='linear', exponent=5, vmid=None, vmin=None,
-                 vmax=None, clip=False):
-        '''
-        Initalize an APLpyNormalize instance.
-
-        Optional Keyword Arguments:
-
-            *vmin*: [ None | float ]
-                Minimum pixel value to use for the scaling.
-
-            *vmax*: [ None | float ]
-                Maximum pixel value to use for the scaling.
-
-            *stretch*: [ 'linear' | 'log' | 'sqrt' | 'arcsinh' | 'power' ]
-                The stretch function to use (default is 'linear').
-
-            *vmid*: [ None | float ]
-                Mid-pixel value used for the log and arcsinh stretches. If
-                set to None, a default value is picked.
-
-            *exponent*: [ float ]
-                if self.stretch is set to 'power', this is the exponent to use.
-
-            *clip*: [ True | False ]
-                If clip is True and the given value falls outside the range,
-                the returned value will be 0 or 1, whichever is closer.
-        '''
-
-        if vmax < vmin:
-            raise Exception("vmax should be larger than vmin")
-
-        # Call original initalization routine
-        Normalize.__init__(self, vmin=vmin, vmax=vmax, clip=clip)
-
-        # Save parameters
-        self.stretch = stretch
-        self.exponent = exponent
-
-        if stretch == 'power' and np.equal(self.exponent, None):
-            raise Exception("For stretch=='power', an exponent should be specified")
-
-        if np.equal(vmid, None):
-            if stretch == 'log':
-                if vmin > 0:
-                    self.midpoint = vmax / vmin
-                else:
-                    raise Exception("When using a log stretch, if vmin < 0, then vmid has to be specified")
-            elif stretch == 'arcsinh':
-                self.midpoint = -1. / 30.
-            else:
-                self.midpoint = None
-        else:
-            if stretch == 'log':
-                if vmin < vmid:
-                    raise Exception("When using a log stretch, vmin should be larger than vmid")
-                self.midpoint = (vmax - vmid) / (vmin - vmid)
-            elif stretch == 'arcsinh':
-                self.midpoint = (vmid - vmin) / (vmax - vmin)
-            else:
-                self.midpoint = None
-
-    def __call__(self, value, clip=None):
-
-        #read in parameters
-        method = self.stretch
-        exponent = self.exponent
-        midpoint = self.midpoint
-
-        # ORIGINAL MATPLOTLIB CODE
-
-        if clip is None:
-            clip = self.clip
-
-        if cbook.iterable(value):
-            vtype = 'array'
-            val = ma.asarray(value).astype(float)
-        else:
-            vtype = 'scalar'
-            val = ma.array([value]).astype(float)
-
-        self.autoscale_None(val)
-        vmin, vmax = self.vmin, self.vmax
-        if vmin > vmax:
-            raise ValueError("minvalue must be less than or equal to maxvalue")
-        elif vmin == vmax:
-            return 0.0 * val
-        else:
-            if clip:
-                mask = ma.getmask(val)
-                val = ma.array(np.clip(val.filled(vmax), vmin, vmax),
-                                mask=mask)
-            result = (val - vmin) * (1.0 / (vmax - vmin))
-
-            # CUSTOM APLPY CODE
-
-            # Keep track of negative values
-            negative = result < 0.
-
-            if self.stretch == 'linear':
-
-                pass
-
-            elif self.stretch == 'log':
-
-                result = ma.log10(result * (self.midpoint - 1.) + 1.) \
-                       / ma.log10(self.midpoint)
-
-            elif self.stretch == 'sqrt':
-
-                result = ma.sqrt(result)
-
-            elif self.stretch == 'arcsinh':
-
-                result = ma.arcsinh(result / self.midpoint) \
-                       / ma.arcsinh(1. / self.midpoint)
-
-            elif self.stretch == 'power':
-
-                result = ma.power(result, exponent)
-
-            else:
-
-                raise Exception("Unknown stretch in APLpyNormalize: %s" %
-                                self.stretch)
-
-            # Now set previously negative values to 0, as these are
-            # different from true NaN values in the FITS image
-            result[negative] = -np.inf
-
-        if vtype == 'scalar':
-            result = result[0]
-
-        return result
-
-    def inverse(self, value):
-
-        # ORIGINAL MATPLOTLIB CODE
-
-        if not self.scaled():
-            raise ValueError("Not invertible until scaled")
-
-        vmin, vmax = self.vmin, self.vmax
-
-        # CUSTOM APLPY CODE
-
-        if cbook.iterable(value):
-            val = ma.asarray(value)
-        else:
-            val = value
-
-        if self.stretch == 'linear':
-
-            pass
-
-        elif self.stretch == 'log':
-
-            val = (ma.power(10., val * ma.log10(self.midpoint)) - 1.) / (self.midpoint - 1.)
-
-        elif self.stretch == 'sqrt':
-
-            val = val * val
-
-        elif self.stretch == 'arcsinh':
-
-            val = self.midpoint * \
-                  ma.sinh(val * ma.arcsinh(1. / self.midpoint))
-
-        elif self.stretch == 'power':
-
-            val = ma.power(val, (1. / self.exponent))
-
-        else:
-
-            raise Exception("Unknown stretch in APLpyNormalize: %s" %
-                            self.stretch)
-
-        return vmin + val * (vmax - vmin)
-
+#! Python PyDoppler
+
+from __future__ import annotations
+
+import logging
+import os
+import shutil
+from pathlib import Path
+from typing import List, Optional, Sequence, Union
+
+import matplotlib.cm as cm
+import matplotlib.collections as mcoll
+import matplotlib.cbook as cbook
+import matplotlib.pyplot as plt
+import numpy as np
+import numpy.ma as ma
+from matplotlib.colors import Normalize
+
+try:  # Python 3.9+
+    from importlib.resources import files as resource_files
+except ImportError:  # pragma: no cover - Python <3.9 fallback
+    from importlib_resources import files as resource_files  # type: ignore
+
+
+plt.rcParams.update({'font.size': 12})
+
+
+LOGGER = logging.getLogger(__name__)
+LOGGER.addHandler(logging.NullHandler())
+
+
+def _copy_tree(source, destination: Path, overwrite: bool = False) -> List[Path]:
+    """Copy the files contained in *source* into *destination*.
+
+    Parameters
+    ----------
+    source:
+        An importlib ``Traversable`` pointing to a directory.
+    destination:
+        Filesystem directory that will receive the copied files.
+    overwrite:
+        When ``True`` existing files will be replaced, otherwise they are kept
+        untouched.
+    """
+
+    dest_path = Path(destination)
+    dest_path.mkdir(parents=True, exist_ok=True)
+
+    copied: List[Path] = []
+    for item in source.rglob("*"):
+        if item.is_dir():
+            continue
+
+        target = dest_path / item.relative_to(source)
+        if target.exists() and not overwrite:
+            continue
+
+        target.parent.mkdir(parents=True, exist_ok=True)
+        with item.open("rb") as src, target.open("wb") as dst:
+            shutil.copyfileobj(src, dst)
+        copied.append(target)
+
+    return copied
+
+
+def get_fortran_code_path():
+    """Return a Traversable pointing to the bundled Fortran sources."""
+
+    return resource_files(__package__).joinpath("fortran_code")
+
+
+def get_test_data_path():
+    """Return a Traversable pointing to the bundled test data."""
+
+    return resource_files(__package__).joinpath("test_data")
+
+
+def copy_fortran_code(
+    destination: Union[Path, str], overwrite: bool = False
+) -> List[Path]:
+    """Copy the bundled Fortran assets into *destination*."""
+
+    return _copy_tree(get_fortran_code_path(), Path(destination), overwrite)
+
+
+def copy_test_data(
+    destination: Union[Path, str], overwrite: bool = False
+) -> List[Path]:
+    """Copy the bundled sample data into *destination*."""
+
+    return _copy_tree(get_test_data_path(), Path(destination), overwrite)
+
+
+def install_sample_script(
+    destination: Union[Path, str],
+    overwrite: bool = False,
+) -> Path:
+    """Install the example ``sample_script.py`` in *destination*.
+
+    When ``overwrite`` is ``False`` the script will not clobber an existing
+    file. Instead it will fall back to the ``sample_script-<n>.py`` naming
+    convention previously used by the project.
+    """
+
+    dest_dir = Path(destination)
+    dest_dir.mkdir(parents=True, exist_ok=True)
+
+    target = dest_dir / "sample_script.py"
+    if target.exists() and not overwrite:
+        index = 1
+        while target.exists():
+            target = dest_dir / f"sample_script-{index}.py"
+            index += 1
+
+    source = get_test_data_path().joinpath("sample_script.py")
+    with source.open("rb") as src, target.open("wb") as dst:
+        shutil.copyfileobj(src, dst)
+
+    return target
+
+
+class spruit:
+    """
+        A class to store and process data for Doppler tomography code
+        by Henk Spruit.
+
+    ...
+
+    Methods
+    -------
+    foldspec()
+        Reads the data and stores in spruit object
+    sort(column, order='ascending')
+        Sort by `column`
+    """
+    def __init__(
+        self,
+        force_install: bool = False,
+        auto_install: bool = True,
+        interactive: bool = False,
+    ):
+        self.object = 'disc'
+        self.wave = 0.0
+        self.flux = 0.0
+        self.pha = 0.0
+        self.input_files = 0.0
+        self.input_phase = 0.0
+        self.trsp = 0.0
+        self.nbins = 20
+        self.normalised_flux = 0.0
+        self.normalised_wave = 0.0
+        self.base_dir = '.'
+        self.lam0 = 6562.83
+        self.delw = 80
+        self.list = 'phases.txt'
+        self.gama = 0.0
+        self.delta_phase = 0.001
+
+        self.verbose = True
+        self.interactive = interactive
+        self.logger = logging.getLogger(f"{__name__}.spruit")
+        if not self.logger.handlers:
+            self.logger.addHandler(logging.NullHandler())
+
+        ###### Plotting parameters
+        self.psname='j0644'              # Name of output plot file
+        self.output='pdf'                    # Can choose between: pdf, eps or png
+        self.data=False                      # If True then exit data will put in file *.txt
+        self.plot=True                       # Plot in Python window
+        self.plotlim=1.3                     # Plot limits. 1 = close fit.
+        self.overs=0.4
+
+        ####### Dop.in parameters
+        self.ih = 0
+        self.iw = 0
+        self.pb0 = 0.95
+        self.pb1 = 1.05
+        self.ns = 7
+        self.ac = 8e-4
+        self.nim = 150
+        self.al0 = 0.002
+        self.alf = 1.7
+        self.nal = 0
+        self.clim = 1.6
+        self.ipri = 2
+        self.norm = 1
+        self.wid = 10e5
+        self.af = 0.0
+
+
+        # %%%%%%%%%%%%%%%%%%  Doppler Options   %%%%%%%%%%%%%%%%%%
+
+        self.lobcol='white'                 # Stream color
+
+        if auto_install:
+            self.install_assets(Path.cwd(), force_install)
+
+    # ------------------------------------------------------------------
+    # helper methods
+    def _log(self, level: int, message: str) -> None:
+        """Emit *message* through :mod:`logging` and optionally echo it."""
+
+        self.logger.log(level, message)
+        if self.verbose and level >= logging.INFO:
+            print(message)
+
+    def install_assets(
+        self, destination: Union[Path, str], force: bool = False
+    ) -> None:
+        """Install bundled assets into *destination*.
+
+        Parameters
+        ----------
+        destination:
+            Directory where the Fortran sources and helper script should be
+            installed.
+        force:
+            When ``True`` existing files are overwritten.
+        """
+
+        dest_dir = Path(destination)
+
+        copied_fortran = copy_fortran_code(dest_dir, overwrite=force)
+        script_path: Optional[Path] = None
+        if force or copied_fortran:
+            script_path = install_sample_script(dest_dir, overwrite=force)
+
+        if copied_fortran:
+            self._log(logging.INFO, f"Installed Fortran assets into {dest_dir}.")
+        else:
+            self._log(logging.DEBUG, "Fortran assets already present; skipping copy.")
+
+        if script_path:
+            self._log(logging.INFO, f"Sample script available at {script_path}.")
+        else:
+            self._log(logging.DEBUG, "Sample script already present; not copied.")
+
+
+    def Foldspec(self):
+        """Foldspec. Prepares the spectra to be read by dopin.
+        *** Remember to prepare the keywords before running ***
+
+        Parameters
+        ----------
+        None
+
+        Returns
+        -------
+        None
+        """
+        list_path = Path(self.base_dir) / self.list
+        if not list_path.exists():
+            raise FileNotFoundError(
+                f"Phase file '{list_path}' is not accessible. Check 'base_dir' and 'list'."
+            )
+
+        list_dir = list_path.parent
+
+        inputs = np.genfromtxt(
+            list_path,
+            dtype=[("files", "U256"), ("phase", float)],
+            usecols=(0, 1),
+            comments="#",
+            autostrip=True,
+        )
+
+        if inputs.shape == ():
+            inputs = inputs.reshape(1,)
+
+        if inputs.size < 1:
+            raise ValueError("No entries found in the list file.")
+
+        first_file = inputs["files"][0]
+        first_path = list_dir / first_file
+
+        try:
+            w1st, f1st = np.loadtxt(first_path, usecols=(0, 1), unpack=True)
+        except Exception as exc:  # pragma: no cover - numpy handles the heavy lifting
+            raise RuntimeError(f"Failed to read first spectrum '{first_path}': {exc}") from exc
+
+        wo = w1st
+        wave, flux = [], []
+
+        if getattr(self, "nbins", None) is None:
+            phases_sorted = np.sort(np.asarray(inputs["phase"], dtype=float))
+            dphi = np.diff(phases_sorted)
+            dphi = dphi[dphi > 0]
+            if dphi.size == 0:
+                self.nbins = 20
+            else:
+                self.nbins = int(max(4, round(1.5 / float(np.median(dphi)))))
+
+        try:
+            rep_dphi = float(np.median(np.diff(np.sort(inputs["phase"]))))
+        except Exception:  # pragma: no cover - extremely small data set
+            rep_dphi = float("nan")
+
+        self._log(
+            logging.INFO,
+            f"Number of bins: {self.nbins} (median phase spacing {rep_dphi:.5f})",
+        )
+
+        for z, (fname, ph) in enumerate(zip(inputs["files"], inputs["phase"])):
+            sp_path = list_dir / fname
+            try:
+                w, f = np.loadtxt(sp_path, usecols=(0, 1), unpack=True)
+            except Exception as exc:
+                raise RuntimeError(f"Failed to read spectrum '{sp_path}': {exc}") from exc
+
+            if z == 0:
+                wave.append(wo)
+                flux.append(f1st)
+            else:
+                wave.append(wo)
+                flux.append(np.interp(wo, w, f))
+
+            self._log(
+                logging.INFO,
+                f"{str(z + 1).zfill(3)} {fname}  {ph} {w.size}",
+            )
+
+        self.wave = wave
+        self.flux = flux
+        self.pha = np.asarray(inputs["phase"], float)
+        self.input_files = np.asarray(inputs["files"], dtype=str)
+        self.input_phase = np.asarray(inputs["phase"], dtype=float)
+        self.trsp = np.vstack(flux)
+
+
+    def _auto_continuum_band(self) -> Sequence[float]:
+        """Derive continuum windows for non-interactive use.
+
+        The routine samples the outer 5% of the wavelength coverage on both
+        sides of the line and returns two intervals suitable for the continuum
+        polynomial fit used in :meth:`Dopin`.
+        """
+
+        if not self.wave or not self.wave[0].size:
+            raise RuntimeError(
+                "Wavelength grid is empty. Run 'Foldspec' before calling 'Dopin'."
+            )
+
+        wave = np.asarray(self.wave[0], dtype=float)
+        if wave.size < 8:
+            raise ValueError("Cannot determine continuum bands from fewer than eight samples.")
+
+        window = max(3, int(round(0.05 * wave.size)))
+        left = wave[:window]
+        right = wave[-window:]
+
+        return (
+            float(left.min()),
+            float(left.max()),
+            float(right.min()),
+            float(right.max()),
+        )
+
+
+    def Dopin(self,poly_degree=2, continnum_band=False,
+              rebin=True,plot_median = False, rebin_wave= 0.,
+              xlim=None,two_orbits=True,vel_space=True,
+              verbose=False):
+        """Normalises each spectrum to a user-defined continnum.
+            Optional, it plots a trail spectra. When ``self.interactive`` is
+            ``False`` and no continuum bands are supplied the routine selects
+            suitable regions automatically so it can run headlessly.
+
+        Parameters
+        ----------
+        poly_degree : int, Optional
+            polynomial degree to fit the continuum. Default, 2.
+
+        continnum_band : array-like,
+            Define two wavelength bands (x1,x2) and (x3,x4)
+            to fit the continuum.
+            contiunnum_band = [x1,x2,x3,x4].
+            If False, an interactive plot will allow to select this four numbers
+            - Default, False
+
+        plot_median : bool,
+            Plots above teh trail spectra a median of the dataset.
+            - Defautl, False
+
+        rebin_wave : float,
+            TBD
+
+        xlim : float,
+            TBD
+
+        two_orbits : float,
+            TBD
+
+        vel_space : float,
+            TBD
+
+        verbose : float,
+            TBD
+
+        Returns
+        -------
+        None.
+
+        """
+        if not self.wave:
+            raise RuntimeError("No spectra loaded. Run 'Foldspec' before normalising.")
+
+        lam=self.lam0
+        cl=2.997e5
+
+        cmaps = plt.cm.binary_r #cm.winter_r cm.Blues#cm.gist_stern
+
+        wmin = float(np.min(self.wave[0]))
+        wmax = float(np.max(self.wave[0]))
+        if lam < wmin or lam > wmax:
+            raise ValueError(
+                f"Input wavelength {lam} Å out of bounds. Must be between {wmin} and {wmax}."
+            )
+        ss=0
+        for i in np.arange(len(self.wave[0])-1):
+            if lam >= self.wave[0][i]   and lam <= self.wave[0][i+1]:
+                ss=i
+
+
+        fig=plt.figure(num="Average Spec",figsize=(6.57,8.57))
+        plt.clf()
+        ax=fig.add_subplot(211)
+        avgspec=np.sum(self.flux,axis=0)
+        plt.plot(self.wave[0],avgspec/len(self.pha))
+
+        if not continnum_band:
+            if self.interactive:
+                self._log(logging.INFO, "Choose 4 points to define the continuum.")
+                xor=[]
+                for _ in np.arange(4):
+                    selection=plt.ginput(1,timeout=-1)
+                    if not selection:
+                        raise RuntimeError("Continuum selection aborted by user.")
+                    xor.append(float(selection[0][0]))
+                    if self.plot:
+                        plt.axvline(x=xor[-1],linestyle='--',color='k')
+                        plt.draw()
+            else:
+                xor=list(self._auto_continuum_band())
+                self._log(
+                    logging.INFO,
+                    "Using automatic continuum bands at "
+                    f"[{xor[0]:.2f}, {xor[1]:.2f}] and [{xor[2]:.2f}, {xor[3]:.2f}] Å.",
+                )
+                if self.plot:
+                    for idx,val in enumerate(xor):
+                        label='Cont Bands' if idx == 0 else ''
+                        plt.axvline(x=val,linestyle='--',color='k',label=label)
+        else:
+            xor=[float(v) for v in continnum_band]
+            if len(xor) != 4:
+                raise ValueError("continnum_band must contain four wavelength limits.")
+            if xor[0] >= xor[1] or xor[2] >= xor[3]:
+                raise ValueError("Each continuum interval must be strictly increasing.")
+            if self.plot:
+                for idx,val in enumerate(xor):
+                    label='Cont Bands' if idx == 0 else ''
+                    plt.axvline(x=val,linestyle='--',color='k',label=label)
+        lop = ((self.wave[0]>xor[0]) * (self.wave[0]<xor[1])) + ((self.wave[0]>xor[2]) * (self.wave[0]<xor[3]))
+        yor=avgspec[lop]/len(self.pha)
+        plt.ylim(avgspec[lop].min()/len(self.pha)*0.8,avgspec.max()/len(self.pha)*1.1)
+        z = np.polyfit(self.wave[0][lop], yor, poly_degree)
+        pz = np.poly1d(z)
+        linfit = pz(self.wave[0])
+        plt.plot(self.wave[0],linfit,'r',label='Cont Fit')
+        lg = plt.legend(fontsize=14)
+        plt.xlim(xor[0]-10,xor[3]+10)
+        plt.xlabel(r'Wavelength / $\AA$')
+        plt.ylabel('Input flux')
+
+
+        ax=fig.add_subplot(212)
+        vell=((self.wave[0]/self.lam0)**2-1)*cl/(1+(self.wave[0]/self.lam0)**2)
+
+        plt.plot(vell,avgspec/len(self.pha)-linfit,'k')
+        plt.axhline(y=0,linestyle='--',color='k')
+        plt.axvline(x=-self.delw/self.lam0*cl,linestyle='-',color='DarkOrange')
+        plt.axvline(x= self.delw/self.lam0*cl,linestyle='-',
+                    color='DarkOrange',label='DopMap limits')
+        lg = plt.legend(fontsize=14)
+        plt.xlim(-self.delw/self.lam0*cl*1.5,self.delw/self.lam0*cl*1.5)
+        qq = (np.abs(vell) < self.delw/self.lam0*cl*1.5)
+        plt.ylim(-0.05*np.max(avgspec[qq]/len(self.pha)-linfit[qq] -1.0),
+                np.max(avgspec[qq]/len(self.pha)-linfit[qq] -1.0)*1.1)
+        plt.xlabel('Velocity km/s')
+        plt.ylabel('Bkg subtracted Flux')
+        if self.plot:
+            plt.draw()
+        plt.tight_layout()
+
+        ######## Do individual fit on the blaze
+        for ct,flu in enumerate(self.flux):
+            #print(lop.sum)
+            if ct == 0 :
+                nufac=(1.0+self.gama/2.998e5) * np.sqrt(1.0-(self.gama/2.998e5)**2)
+                lop = (self.wave[0]/nufac > self.lam0 - self.delw) * \
+                      (self.wave[0]/nufac < self.lam0 + self.delw)
+                self.normalised_wave = np.array(self.wave[0][lop]/nufac)
+                # Interpolate in velocity space
+                vell_temp=((self.normalised_wave/self.lam0)**2-1.0)*cl/(1.0 + \
+                         (self.normalised_wave/self.lam0)**2)
+                self.vell = np.linspace(vell_temp[0],vell_temp[-1],vell_temp.size)
+                self.normalised_flux = np.zeros((len(self.flux),lop.sum()))
+
+            polmask = ((self.wave[0]/nufac>xor[0]) * (self.wave[0]/nufac<xor[1])) +\
+                  ((self.wave[0]/nufac>xor[2]) * (self.wave[0]/nufac<xor[3]))
+            z = np.polyfit(self.wave[0][polmask]/nufac,flu[polmask], 3)
+            pz = np.poly1d(z)
+            linfit = pz(self.normalised_wave)
+
+            self.normalised_flux[ct] = np.array(flu[lop]) - np.array(linfit)
+            self.normalised_flux[ct] = np.interp(self.vell,vell_temp,self.normalised_flux[ct])
+
+        self._log(
+            logging.INFO,
+            f">> Max/Min velocities in map: {self.vell.min()} / {self.vell.max()}",
+        )
+
+
+        ##  JVHS 2019 August 6
+        ## Add binning
+        phase = np.linspace(0,2,self.nbins*2+1,endpoint=True) - 1./(self.nbins)/2.
+        phase = np.concatenate((phase,[2.0+1./(self.nbins)/2.]))
+        phase_dec = phase - np.floor(phase)
+        #print(phase_dec)
+        #rebin_trail(waver, flux, input_phase, nbins, delp, rebin_wave=None):
+        trail,temp_phase = rebin_trail(self.vell, self.normalised_flux,
+                            self.input_phase, self.nbins, self.delta_phase,
+                            rebin_wave=None)
+
+        self.pha = self.input_phase
+        self.trsp = self.normalised_flux
+        #print(">> SHAPES = ",self.pha.shape,self.trsp.shape)
+        ## Phases of individual spectra
+        #print("LAM_SIZE= {}, VELL_SIZE={}".format(self.normalised_wave.size,self.vell.size))
+        f=open('dopin','w')
+        f.write("{:8.0f}{:8.0f}{:13.2f}\n".format(self.pha.size,
+                                        self.vell.size,
+                                        self.lam0))
+#        f.write(str(len(self.flux))+" "+str(self.nbins)+" "+str(self.lam0)+'\n')
+        f.write("{:13.5f}{:8.0f}{:8.0f}    {:}\n".format(self.gama*1e5,0,0,
+                                                self.base_dir+'/'+self.list))
+        ctr = 0
+        for pp in self.pha:
+                if ctr <5:
+                    f.write("{:13.6f}".format(pp))
+                    ctr +=1
+                else:
+                    f.write("{:13.6f}\n".format(pp))
+                    ctr=0
+        f.write("\n{:8.0f}\n".format(1))
+        ctr = 0
+
+        for pp in np.ones(self.pha.size)*self.delta_phase:
+                if ctr <5:
+                    f.write("{:13.6f}".format(pp))
+                    ctr +=1
+                else:
+                    f.write("{:13.6f}\n".format(pp))
+                    ctr=0
+        if ctr != 0: f.write("\n")
+        ##
+        ctr = 0
+        for pp in self.vell:
+                #print('velo size:',len(vell))
+                if ctr <5:
+                    f.write("{:13.5e}".format(pp*1e5))
+                    ctr +=1
+                else:
+                    f.write("{:13.5e}\n".format(pp*1e5))
+                    ctr=0
+        if ctr != 0: f.write("\n")
+        ctr = 0
+
+        # Where we write the normalised flux
+        for pp in np.array(self.trsp.T).flatten():
+                if ctr <5:
+                    f.write("{:13.5f}".format(pp))
+                    ctr +=1
+                else:
+                    f.write("{:13.5f}\n".format(pp))
+                    ctr=0
+        if ctr != 0: f.write("\n")
+        f.close()
+
+
+
+        if xlim == None:
+            rr = np.ones(self.normalised_wave.size,dtype='bool')
+        else:
+            rr = (self.normalised_wave > xlim[0]) & (self.normalised_wave < xlim[1])
+
+        if rebin_wave == 0:
+            waver = self.normalised_wave[rr]
+        else:
+            dw = (self.normalised_wave[rr][1] - self.normalised_wave[rr][0]) *\
+                                                 rebin_wave
+            self._log(logging.DEBUG, f"Rebin step {dw} ({dw/rebin_wave})")
+            waver = np.arange(self.normalised_wave[rr][0],
+                              self.normalised_wave[rr][-1],dw )
+        """
+        trail = np.zeros((waver.size,phase.size))
+
+        tots = trail.copy()
+        #print(phases.size)
+        for i in range(self.input_phase.size):
+            #print("spec phase = ",grid['phase'][i])
+            dist = phase_dec - (self.input_phase[i]+self.delta_phase/2.)
+            #print(dist)
+            dist[np.abs(dist)>1./self.nbins] = 0.
+            #print(dist/delpha)
+            dist[dist>0] = 0.0
+            #print(dist)
+            weights = np.abs(dist)/(1./self.nbins)
+            #print(weights)
+            #print('---------------')
+            dist = phase_dec - (self.input_phase[i]-self.delta_phase/2.)
+            #print(dist)
+            dist[np.abs(dist)>1./self.nbins] = 0.0
+            #print(dist)
+            dist[dist>0] = 0.0
+            #print(dist/delpha)
+            dist[np.abs(dist)>0] = 1.0 - (np.abs(dist[np.abs(dist)>0]))/(1./self.nbins)
+            weights += dist
+            #print(weights)
+            temp = trail.copy().T
+
+            for j in range(phase.size):
+                if rebin_wave == 0:
+                    temp[j] =  self.normalised_flux[i][rr] * weights[j]
+                    temp[j] =  self.normalised_flux[i][rr] * weights[j]
+                else:
+                    temp[j] = np.interp(waver,wave[rr],
+                              self.normalised_flux[i][rr]) * weights[j]
+                    temp[j] = np.interp(waver,wave[rr],
+                              self.normalised_flux[i][rr]) * weights[j]
+            trail+=temp.T
+            tots += weights
+        trail /= tots
+        """
+
+        if plot_median:
+            si = 0
+            lo = 2
+        else:
+            si = 2
+            lo = 0
+
+        plt.figure('Trail',figsize=(6.57,8.57))
+        plt.clf()
+        if plot_median:
+            ax1 = plt.subplot2grid((6, 1), (0, 0), rowspan=2)
+            ax1.minorticks_on()
+            if rebin_wave ==0:
+                plt.plot(waver,np.nanmedian(self.normalised_flux,axis=0)[rr],
+                    label='Median',color='#8e44ad')
+            else:
+                self._log(logging.DEBUG, str(dw))
+                new_med = np.interp(waver,wave[rr],
+                                    np.nanmedian(self.normalised_flux,axis=0)[rr])
+                plt.plot(waver,np.nanmedian(self.normalised_flux,axis=0)[rr],
+                    label='Median',color='k',alpha=1)
+                plt.plot(waver,new_med,
+                    label='Median',color='#8e44ad',alpha=1)
+            plt.axhline(y=0,ls='--',color='r',alpha=0.7)
+            ax1.set_xticklabels([])
+
+            #plt.xlim(self.lam0 - self.delw, self.lam0 + self.delw)
+            plt.ylim(-0.05,np.nanmax(np.nanmedian(self.normalised_flux,
+                                                  axis=0)[rr])*1.1)
+
+        ax2 = plt.subplot2grid((6, 1), (lo, 0), rowspan=4+si)
+        ax2.minorticks_on()
+        if vel_space:
+            x1_lim = float(np.nanmin(self.vell))
+            x2_lim = float(np.nanmax(self.vell))
+            img = plt.imshow(
+                trail.T, interpolation='nearest', cmap=plt.cm.binary, aspect='auto',
+                origin='lower', extent=(x1_lim, x2_lim, phase[0], phase[-1] + 1/self.nbins)
+            )
+            plt.xlim(x1_lim, x2_lim)
+            plt.xlabel('Velocity / km s$^{-1}$')
+            plt.axvline(x=0.0, ls='--', color='DarkOrange')  # center of the line in velocity space
+        else:
+            x1_lim = float(np.nanmin(self.normalised_wave))
+            x2_lim = float(np.nanmax(self.normalised_wave))
+            img = plt.imshow(
+                trail.T, interpolation='nearest', cmap=plt.cm.binary, aspect='auto',
+                origin='lower', extent=(x1_lim, x2_lim, phase[0], phase[-1] + 1/self.nbins)
+            )
+            plt.xlim(self.lam0 - self.delw, self.lam0 + self.delw)
+            plt.xlabel('Wavelength / $\\AA$')
+            plt.axvline(x=self.lam0, ls='--', color='DarkOrange')
+                  
+        if two_orbits:
+            lim_two = 2
+        else:
+            lim_two = 1
+        plt.ylim(phase[0],lim_two+1/self.nbins/2.)
+        plt.ylabel('Orbital Phase')
+        plt.tight_layout(h_pad=0)
+
+
+
+    def Syncdop(self,nri=0.9,ndi=0.7):
+        '''
+        Runs the fortran code dopp, using the output files from dopin
+        Parameters
+        ----------
+        None
+
+        Returns
+        -------
+        None.
+        '''
+        compile_flag = True
+        while compile_flag == True:
+            f=open('dop.in','w')
+            f.write("{}     ih       type of likelihood function (ih=1 for chi-squared)\n".format(self.ih))
+            f.write("{}     iw       iw=1 if error bars are to be read and used\n".format(self.iw))
+            f.write("{}  {}    pb0,pb1    range of phases to be ignored\n".format(self.pb0,self.pb1))
+            f.write("{}     ns       smearing width in default map\n".format(self.ns))
+            f.write("{:.1e}     ac       accuracy of convergence\n".format(self.ac))
+            f.write("{}     nim      max no of iterations\n".format(self.nim))
+            f.write("{} {}  {}        al0,alf,nal   starting value, factor, max number of alfas\n".format(self.al0,self.alf,self.nal))
+            f.write("{}     clim     'C-aim'\n".format(self.clim))
+            f.write("{}     ipri     printout control for standard output channel (ipr=2 for full)\n".format(self.ipri))
+            f.write("{}     norm     norm=1 for normalization to flat light curve\n".format(self.norm))
+            f.write("{:2.1e}   {}  wid,af    width and amplitude central absorption fudge\n".format(self.wid,self.af))
+            f.write("end of parameter input file")
+            f.close()
+
+            f=open('dopin')
+            lines=f.readlines()
+            f.close()
+            # np == npp
+            npp,nvp=int(lines[0].split()[0]),int(lines[0].split()[1])
+            lines=[]
+
+            f=open('emap_ori.par')
+            lines=f.readlines()
+            f.close()
+            s=lines[0]
+            npm=int(s[s.find('npm=')+len('npm='):s.rfind(',nvpm')])
+            nvpm=int(s[s.find('nvpm=')+len('nvpm='):s.rfind(',nvm')])
+            nvm=int(s[s.find('nvm=')+len('nvm='):s.rfind(')')])
+            nvp = self.vell.size
+            self._log(logging.DEBUG, f"nvp {nvp}")
+
+            self._log(logging.DEBUG, f"Trail shape {self.trsp.shape}")
+            nv0=int(self.overs*nvp)
+            nv=max([nv0,int(min([1.5*nv0,npp/3.]))])
+            self._log(logging.DEBUG, f"nv {nv} (nv0 {nv0})")
+            if nv%2 == 1:
+                nv+=1
+            #nv=120
+            nd = npm * nvpm
+            nr = 0.8 * nv * nv
+            nt = (nvpm * npm) + (nv * nvpm * 3) + (2 * npm * nv)
+            prmsize = (0.9 * nv * nt) + (0.9 * nv * nt)
+
+            self._log(
+                logging.INFO,
+                f"Estimated memory required {int(8*prmsize/1e6)} Mbytes",
+            )
+            self._log(logging.DEBUG, f"np={npp}; nvpm={nvp}, nvm={nv}")
+            self._log(logging.DEBUG, f"ND {nd}")
+            self._log(logging.DEBUG, f"NR {nr}")
+            if nv != nvm or npp != npm or nvp !=nvpm:
+                a1='      parameter (npm=%4d'% npp
+                a2=',nvpm=%4d'%nvp
+                a3=',nvm=%4d)'%nv
+                a1=a1+a2+a3
+
+                f=open('emap.par','w')
+                f.write(a1+'\n')
+                for i,lino in enumerate(lines[1:]):
+                    #print(lino)
+                    if i == 2:
+                        tempo_str = '      parameter (nri={:.3f}*nvm*nt/nd,ndi={:.3f}*nvm*nt/nr)\n'.format(nri,ndi)
+                        #aprint(tempo_str)
+                        f.write(tempo_str)
+                    elif lino !=3:
+                        f.write(lino[:])
+                    else:
+                        f.write(lino[:]+')')
+                f.close()
+            self._log(logging.INFO, '>> Computing MEM tomogram <<')
+            self._log(logging.INFO, '----------------------------')
+            #os.system('gfortran -O -o dopp_input.txt dop.in dop.f clock.f')
+            os.system('make dop.out')
+            os.system('./dopp dopp.out')
+            fo=open('dop.log')
+            lines=fo.readlines()
+            fo.close()
+            #print(clim,rr)
+            self._log(logging.INFO, '----------------------------')
+            if lines[-1].split()[0] == 'projection':
+                nri = float(lines[-1].split()[-1])/float(lines[-2].split()[-1])
+                ndi = float(lines[-1].split()[-2])/float(lines[-2].split()[-2])
+                self._log(logging.WARNING, '>> PROJECTION MATRIX TOO SMALL <<')
+                self._log(logging.INFO, '>> Recomputing with values from Spruit:')
+                self._log(logging.INFO, f'>> ndi = {ndi}, nri = {nri}')
+            else:
+                compile_flag=False
+        clim = float(lines[-2].split()[-1])
+        rr = float(lines[-2].split()[-2])
+        if rr > clim:
+            message = f">> NOT CONVERGED: Specified reduced chi^2 not reached: {rr} > {clim}"
+            self._log(logging.ERROR, message)
+            raise RuntimeError(message)
+        else:
+            self._log(logging.INFO, '>> Succesful Dopmap!')
+
+
+
+    def Dopmap(self,dopout = 'dop.out',cmaps = cm.Greys_r,
+               limits=None, colorbar=False, negative=False,remove_mean=False,
+               corrx=0,corry=0, smooth=False):
+        """
+        Read output files from Henk Spruit's *.out and plot a Doppler map
+
+        Parameters
+        ----------
+        dopout : str, Optional
+            Name of output file to be read. Default, dop.out
+
+        cmaps : cmap function,
+            Color scheme to use for Doppler map
+            - Default, cm.Greys_r
+
+        limits : array,
+            Normalised limtis e.g. [.8,1.1] for colour display. if None,
+             automatic Limits will be generated
+            - Default, None
+
+        colorbar : bool,
+            Generates an interactive colorbar. (unstable...)
+            - Default, True
+
+        remove_mean : bool,
+            Remove an azimuthal mean of the map
+            - Default, False
+
+        corrx, corry : float, float
+            Pixel correction for center of removal of azimuthal mean map
+
+        smooth : bool,
+            Apply Gaussian filter to map.
+            - Default, False
+
+
+        Returns
+        -------
+        cbar : object,
+            Colorbar object for interactivity
+
+        data : 2D-array,
+            Data cube from Doppler map
+
+        """
+        if self.verbose:
+            print(">> Reading {} file".format(dopout))
+        fro=open(dopout,'r')
+        lines=fro.readlines()
+        fro.close()
+
+        #READ ALL FILES
+        nph,nvp,nv,w0,aa=int(lines[0].split()[0]),int(lines[0].split()[1]),int(lines[0].split()[2]),float(lines[0].split()[3]),float(lines[0].split()[4])
+        gamma,abso,atm,dirin=float(lines[1].split()[0]),lines[1].split()[1],lines[1].split()[2],lines[1].split()[3]
+
+
+
+
+        new = ''.join(lines[2:len(lines)])
+        new = new.replace("E",'e')
+        war = ''.join(new.splitlines()).split()
+        #print(war)
+        if self.verbose:
+            print(">> Finished reading dop.out file")
+        pha=np.array(war[:nph]).astype(float)/2.0/np.pi
+        dum1=war[nph]
+        dpha=np.array(war[nph+1:nph+1+nph]).astype(float)/2.0/np.pi
+        last=nph+1+nph
+        vp=np.array(war[last:last+nvp]).astype(float)
+        dvp=vp[1]-vp[0]
+        vp=vp-dvp/2.0
+        last=last+nvp
+        dm=np.array(war[last:last+nvp*nph]).astype(float)
+        dm=dm.reshape(nvp,nph)
+        last=last+nvp*nph
+
+
+        #print(war[last])
+        ih,iw,pb0,pb1,ns,ac,al,clim,norm,wid,af=int(war[last]),int(war[last+1]),float(war[last+2]),float(war[last+3]),int(war[last+4]),float(war[last+5]),float(war[last+6]),float(war[last+7]),int(war[last+8]),float(war[last+9]),float(war[last+10])
+        nv,va,dd=int(war[last+11]),float(war[last+12]),war[last+13]
+        last=last+14
+
+        im=np.array(war[last:last+nv*nv]).astype(float)
+        im=im.reshape(nv,nv)
+
+        last=last+nv*nv
+        ndum,dum2,dum3=int(war[last]),war[last+1],war[last+2]
+        last=last+3
+        dmr=np.array(war[last:last+nvp*nph]).astype(float)
+        dmr=dmr.reshape(nvp,nph)
+        last=last+nvp*nph
+        ndum,dum4,dum2,dum3=int(war[last]),int(war[last+1]),war[last+2],war[last+3]
+        last=last+4
+        dpx=np.array(war[last:last+nv*nv]).astype(float)
+        dpx=dpx.reshape(nv,nv)
+        dpx = np.array(dpx)
+        vp = np.array(vp)/1e5
+        data = im
+
+        data[data == 0.0] = np.nan
+
+        new_data = (data - np.nanmin(data)) / (np.nanmax(data) - np.nanmin(data))
+        #new_data = np.arcsinh(new_data)
+        if limits == None:
+            limits = [np.nanmax((new_data))*0.95,np.nanmax((new_data))*1.05]
+        if self.verbose:
+            print("Limits auto {:6.5f} {:6.5f}".format(np.nanmedian(data)*0.8,np.nanmedian(data)*1.2))
+            print("Limits user {:6.5f} {:6.5f}".format(limits[0],limits[1]))
+            print("Limits min={:6.5f}, max={:6.5f}".format(np.nanmin(data),np.nanmax(data)))
+        # Here comes the plotting
+        fig = plt.figure(num='Doppler Map',figsize=(8.57,8.57))
+        plt.clf()
+        ax = fig.add_subplot(111)
+        ax.minorticks_on()
+        ll = ~(np.isnan(data) )
+        #data[~ll] = np.nan
+        delvp = vp[1]-vp[0]
+        #print(">>> VP",min(vp),max(vp),delvp)
+        vpmin, vpmax = min(vp)-.5/delvp,max(vp)+.5/delvp,
+
+        if smooth:
+            interp_mode = 'gaussian'
+        else:
+            interp_mode = 'nearest'
+        if remove_mean:
+            rad_prof = radial_profile(data,[data[0].size/2-corrx,data[0].size/2-corry])
+            meano = create_profile(data,rad_prof,[data[0].size/2-corrx,data[0].size/2-corry])
+            qq = ~np.isnan(data - meano)
+        if negative:
+            if remove_mean:
+                #print data[ll].max(),meano[qq].max()
+                img = plt.imshow((data - meano)/(data - meano)[qq].max(),
+                    interpolation=interp_mode, cmap=cmaps,aspect='equal',
+                    origin='lower',extent=(vpmin, vpmax,vpmin, vpmax ),
+                    vmin=limits[0],vmax=limits[1])
+            else:
+                img = plt.imshow(-(data)/data[ll].max(),
+                    interpolation=interp_mode, cmap=cmaps,aspect='equal',
+                    origin='lower',extent=(vpmin, vpmax,vpmin, vpmax),
+                    vmin=-limits[1],vmax=-limits[0] )
+        else:
+            if remove_mean:
+                #print data[ll].max(),meano[qq].max()
+                img = plt.imshow((data - meano)/(data - meano)[qq].max(),
+                    interpolation=interp_mode, cmap=cmaps,aspect='equal',
+                    origin='lower',extent=(vpmin, vpmax,vpmin, vpmax),
+                    vmin=limits[0],vmax=limits[1])
+            else:
+                #print(np.nanmin(data),np.nanmax(data))
+                #new_data = (data - np.nanmin(data)) / (np.nanmax(data) - np.nanmin(data))
+                #new_data = data
+                #print(np.nanmedian(data),np.nanstd(data))
+                print("Limits min={:6.3f}, max={:6.3f}".format(np.nanmin(new_data),np.nanmax(new_data)))
+                img = plt.imshow(new_data,interpolation=interp_mode,
+                    cmap=cmaps,aspect='equal',origin='lower',
+                    extent=(vpmin, vpmax,vpmin, vpmax ),
+                    vmin=limits[0],vmax=limits[1] )
+
+        axlimits=[min(vp), max(vp),min(vp), max(vp) ]
+        plt.axis(axlimits)
+        #plt.axvline(x=0.0,linestyle='--',color='white')
+
+        plt.xlabel('V$_x$ / km s$^{-1}$')
+        plt.ylabel('V$_y$ / km s$^{-1}$')
+        plt.tight_layout()
+        plt.show()
+        if colorbar:
+            cbar = plt.colorbar(format='%.1f',orientation='vertical',
+                                fraction=0.046, pad=0.04)
+            cbar.set_label('Normalised Flux')
+            cbar.set_norm(MyNormalize(vmin=limits[0],vmax=limits[1],
+                                                  stretch='log'))
+            cbar = DraggableColorbar(cbar,img)
+            cbar.connect()
+        else:
+            cbar=1
+
+        '''
+        if remove_mean:
+            #print data.size/2
+            rad_prof = radial_profile(data,[data[0].size/2,data[0].size/2])
+            mean = create_profile(data,rad_prof,[data[0].size/2,data[0].size/2])
+            ll = ~np.isnan(mean)
+            fig = plt.figure('Mean')
+            plt.clf()
+            fig.add_subplot(211)
+            plt.plot(rad_prof)
+            fig.add_subplot(212)
+
+            plt.show()
+        '''
+        return cbar,new_data
+
+
+    def Reco(self, cmaps=plt.cm.binary, limits=None, colorbar=True):
+        """
+        Plot original and reconstructed trail spectra from Henk Spruit's *.out
+
+        Parameters
+        ----------
+        cmaps : cmap function,
+            Color scheme to use for Doppler map
+            - Default, cm.Greys_r
+
+        limits : array,
+            Normalised limtis e.g. [.8,1.1] for colour display. if None,
+             automatic Limits will be generated
+            - Default, None
+
+        colorbar : bool,
+            Generates an interactive colorbar. (unstable...)
+            - Default, True
+
+        Returns
+        -------
+        cbar : object,
+            Colorbar object for interactivity
+
+        data : 2D-array,
+            Data cube from reconstructed spectra
+
+        """
+        fro=open('dop.out','r')
+        lines=fro.readlines()
+        fro.close()
+
+        #READ ALL FILES
+        nph,nvp,nv,w0,aa=int(lines[0].split()[0]),int(lines[0].split()[1]),int(lines[0].split()[2]),float(lines[0].split()[3]),float(lines[0].split()[4])
+        gamma,abso,atm,dirin=float(lines[1].split()[0]),lines[1].split()[1],lines[1].split()[2],lines[1].split()[3]
+
+        #print(">> Reading dop.out file")
+        #flag=0
+        #for i in np.arange(3,len(lines),1):
+        #    if flag==0:
+        #        temp=lines[i-1]+lines[i]
+        #        flag=1
+        #    else:
+        #        temp=temp+lines[i]
+        #        war=temp.split()
+        new = ''.join(lines[2:len(lines)])
+        new = new.replace("E",'e')
+        war = ''.join(new.splitlines()).split()
+        #print(war)
+        #print(">> Finished reading dop.out file")
+        pha=np.array(war[:nph]).astype(float)/2.0/np.pi
+        dum1=war[nph]
+        dpha=np.array(war[nph+1:nph+1+nph]).astype(float)/2.0/np.pi
+        last=nph+1+nph
+        vp=np.array(war[last:last+nvp]).astype(float)
+        dvp=vp[1]-vp[0]
+        vp=vp-dvp/2.0
+        last=last+nvp
+        dm=np.array(war[last:last+nvp*nph]).astype(float)
+        dm=dm.reshape(nvp,nph)
+        last=last+nvp*nph
+
+
+        #print(war[last])
+        ih,iw,pb0,pb1,ns,ac,al,clim,norm,wid,af=int(war[last]),int(war[last+1]),float(war[last+2]),float(war[last+3]),int(war[last+4]),float(war[last+5]),float(war[last+6]),float(war[last+7]),int(war[last+8]),float(war[last+9]),float(war[last+10])
+        nv,va,dd=int(war[last+11]),float(war[last+12]),war[last+13]
+        last=last+14
+
+        im=np.array(war[last:last+nv*nv]).astype(float)
+        im=im.reshape(nv,nv)
+
+        last=last+nv*nv
+        ndum,dum2,dum3=int(war[last]),war[last+1],war[last+2]
+        last=last+3
+        dmr=np.array(war[last:last+nvp*nph]).astype(float)
+        dmr=dmr.reshape(nvp,nph)
+        last=last+nvp*nph
+        ndum,dum4,dum2,dum3=int(war[last]),int(war[last+1]),war[last+2],war[last+3]
+        last=last+4
+        dpx=np.array(war[last:last+nv*nv]).astype(float)
+        dpx=dpx.reshape(nv,nv)
+        dpx = np.array(dpx)
+        vp = np.array(vp)/1e5
+        data = im
+
+        data[data <= 0.0] = np.nan
+        dpx[dpx <= 0.0] = np.nan
+        #dmr[dmr <= 0.0] = np.nan
+        #dm[dm <= 0.0] = np.nan
+        #print(pha)
+        #print(self.nbins)
+        trail_dm,phase = rebin_trail(vp, dm.T, pha, self.nbins, self.delta_phase,
+                                    rebin_wave=None)
+
+        trail_dmr,phase = rebin_trail(vp, dmr.T, pha, self.nbins, self.delta_phase,
+                                    rebin_wave=None)
+
+        delvp = vp[1]-vp[0]
+        x1_lim = min(vp)
+        x2_lim = max(vp)
+        #print(phase)
+        if limits == None:
+            limits = [np.median(dmr/np.nanmax(dmr))*0.8,
+                      np.median(dmr/np.nanmax(dmr))*1.2]
+
+        # Now lets do the plotting
+        figor = plt.figure('Reconstruction',figsize=(10,8))
+        plt.clf()
+        ax1 = figor.add_subplot(121)
+        print(np.nanmax(trail_dm))
+        imgo = plt.imshow(trail_dm.T/np.nanmax(trail_dm),interpolation='nearest',
+                    cmap=cmaps,aspect='auto',origin='upper',
+                    extent=(x1_lim,x2_lim,phase[0],
+                            phase[-1]+1/self.nbins),
+                    vmin=limits[0], vmax=limits[1])
+
+        ax1.set_xlabel('Velocity / km s$^{-1}$')
+        ax1.set_ylabel('Orbital Phase')
+
+        if colorbar:
+            cbar2 = plt.colorbar(format='%.1e',orientation='vertical',
+                                fraction=0.046, pad=0.04)
+            cbar2.set_label('Normalised Flux')
+            cbar2.set_norm(MyNormalize(vmin=np.median(dm/np.nanmax(dm))*0.8,
+                                    vmax=np.median(dm/np.nanmax(dm))*1.1,
+                                    stretch='linear'))
+            cbar2 = DraggableColorbar(cbar2,imgo)
+            cbar2.connect()
+        else:
+            cbar2=1
+        ax2 = figor.add_subplot(122)
+        print(np.nanmax(trail_dmr))
+        imgo = plt.imshow(trail_dmr.T/np.nanmax(trail_dmr),interpolation='nearest',
+                    cmap=cmaps,aspect='auto',origin='upper',
+                    extent=(x1_lim,x2_lim,phase[0],
+                            phase[-1]+1/self.nbins),
+                    vmin=limits[0], vmax=limits[1])
+        ax2.set_xlabel('Velocity / km s$^{-1}$')
+        ax2.set_yticklabels([])
+        plt.tight_layout(w_pad=0)
+        if colorbar:
+            cbar3 = plt.colorbar(format='%.1e',orientation='vertical',
+                                fraction=0.046, pad=0.04)
+            cbar3.set_label('Normalised Flux')
+            cbar3.set_norm(MyNormalize(vmin=np.median(dmr/np.nanmax(dmr))*0.8,
+                                    vmax=np.median(dmr/np.nanmax(dmr))*1.1,
+                                    stretch='linear'))
+            cbar3 = DraggableColorbar(cbar3,imgo)
+            cbar3.connect()
+        else:
+            cbar3=1
+        return cbar2,cbar3,dmr,dm
+
+def rebin_trail(waver, flux, input_phase, nbins, delp, rebin_wave=None):
+    """
+    Re-bin a set of spectra (flux[i] sampled at waver) onto an orbital-phase grid.
+
+    Parameters
+    ----------
+    waver : 1D array
+        Common wavelength/velocity sampling for each flux[i].
+    flux : 2D array, shape (nspec, nwave)
+        Spectra to rebin in phase.
+    input_phase : 1D array, shape (nspec,)
+        Orbital phase (0..1) for each spectrum in `flux`.
+    nbins : int
+        Number of phase bins in [0,1).
+    delp : float
+        Effective phase width per spectrum for bin-weighting (typically ~1/nbins).
+    rebin_wave : None
+        (Kept for API compatibility; not used because `flux` is already on `waver`.)
+
+    Returns
+    -------
+    trail : 2D array, shape (nwave, 2*nbins+2)
+        Phase-binned trail spectrum covering ~[0,2] for plotting two orbits.
+    phase : 1D array, shape (2*nbins+2,)
+        Phase coordinate for `trail` columns.
+    """
+    # two orbits + half-bin shift, like upstream
+    phase = np.linspace(0, 2, nbins * 2 + 1, endpoint=True) - 1.0 / nbins / 2.0
+    phase = np.concatenate((phase, [2.0 + 1.0 / nbins / 2.0]))
+    phase_dec = phase - np.floor(phase)
+
+    nw = waver.size
+    trail = np.zeros((nw, phase.size), dtype=float)
+    tots = np.zeros(phase.size, dtype=float)
+
+    inv_bin = 1.0 / nbins
+    half = delp / 2.0
+
+    for i in range(input_phase.size):
+        # build trapezoidal weights for interval [phi - half, phi + half]
+        phi = input_phase[i]
+        wts = np.zeros_like(phase_dec)
+        # right edge
+        d = phase_dec - (phi + half)
+        d[np.abs(d) > inv_bin] = 0.0
+        d[d > 0] = 0.0
+        wts += np.abs(d) / inv_bin
+        # left edge
+        d = phase_dec - (phi - half)
+        d[np.abs(d) > inv_bin] = 0.0
+        d[d > 0] = 0.0
+        mask = (np.abs(d) > 0)
+        wts[mask] += 1.0 - (np.abs(d[mask]) / inv_bin)
+
+        # accumulate
+        trail += np.outer(flux[i], wts)
+        tots += wts
+
+    # avoid division by zero
+    tots[tots == 0] = 1.0
+    trail /= tots
+    return trail, phase
+
+
+class DraggableColorbar(object):
+    def __init__(self, cbar, mappable):
+        self.cbar = cbar
+        self.mappable = mappable
+        self.press = None
+        self.cycle = sorted([i for i in dir(plt.cm) if hasattr(getattr(plt.cm,i),'N')])
+        self.index = self.cycle.index(cbar.get_cmap().name)
+
+    def connect(self):
+        """connect to all the events we need"""
+        self.cidpress = self.cbar.patch.figure.canvas.mpl_connect(
+            'button_press_event', self.on_press)
+        self.cidrelease = self.cbar.patch.figure.canvas.mpl_connect(
+            'button_release_event', self.on_release)
+        self.cidmotion = self.cbar.patch.figure.canvas.mpl_connect(
+            'motion_notify_event', self.on_motion)
+        self.keypress = self.cbar.patch.figure.canvas.mpl_connect(
+            'key_press_event', self.key_press)
+
+    def on_press(self, event):
+        """on button press we will see if the mouse is over us and store some data"""
+        if event.inaxes != self.cbar.ax: return
+        self.press = event.x, event.y
+
+    def key_press(self, event):
+        if event.key=='down':
+            self.index += 1
+        elif event.key=='up':
+            self.index -= 1
+        if self.index<0:
+            self.index = len(self.cycle)
+        elif self.index>=len(self.cycle):
+            self.index = 0
+        cmap = self.cycle[self.index]
+        self.cbar.set_cmap(cmap)
+        self.cbar.draw_all()
+        self.mappable.set_cmap(cmap)
+        #self.mappable.get_axes().set_title(cmap)
+        self.cbar.patch.figure.canvas.draw()
+
+    def on_motion(self, event):
+        'on motion we will move the rect if the mouse is over us'
+        if self.press is None: return
+        if event.inaxes != self.cbar.ax: return
+        xprev, yprev = self.press
+        dx = event.x - xprev
+        dy = event.y - yprev
+        self.press = event.x,event.y
+        #print 'x0=%f, xpress=%f, event.xdata=%f, dx=%f, x0+dx=%f'%(x0, xpress, event.xdata, dx, x0+dx)
+        scale = self.cbar.norm.vmax - self.cbar.norm.vmin
+        perc = 0.03
+        if event.button==1:
+            self.cbar.norm.vmin -= (perc*scale)*np.sign(dy)
+            self.cbar.norm.vmax -= (perc*scale)*np.sign(dy)
+        elif event.button==3:
+            self.cbar.norm.vmin -= (perc*scale)*np.sign(dy)
+            self.cbar.norm.vmax += (perc*scale)*np.sign(dy)
+        self.cbar.draw_all()
+        self.mappable.set_norm(self.cbar.norm)
+        self.cbar.patch.figure.canvas.draw()
+
+
+    def on_release(self, event):
+        """on release we reset the press data"""
+        self.press = None
+        self.mappable.set_norm(self.cbar.norm)
+        self.cbar.patch.figure.canvas.draw()
+
+    def disconnect(self):
+        """disconnect all the stored connection ids"""
+        self.cbar.patch.figure.canvas.mpl_disconnect(self.cidpress)
+        self.cbar.patch.figure.canvas.mpl_disconnect(self.cidrelease)
+        self.cbar.patch.figure.canvas.mpl_disconnect(self.cidmotion)
+
+
+def radial_profile(data, center):
+    """Calculate radial profile for Dopple map"""
+    y, x = np.indices((data.shape))
+    r = np.sqrt((x - center[0])**2 + (y - center[1])**2)
+    r = r.astype(int)
+
+    tbin = np.bincount(r.ravel(), data.ravel())
+    nr = np.bincount(r.ravel())
+    radialprofile = tbin / nr
+    return radialprofile
+
+def create_profile(data,profile, center):
+    y, x = np.indices((data.shape))
+    r = np.sqrt((x - center[0])**2 + (y - center[1])**2)
+    r = r.astype(int)
+    mean = data*0.0 + 1.0
+    for i in np.arange(r.max()):
+    	#print i
+    	ss = np.where(r == i)
+    	#print profile[i]
+    	mean[ss] = mean[ss] * profile[i]
+    ll = ~np.isnan(mean)
+    #print mean[ll]
+    return mean
+
+def stream(q,k1,porb,m1,inc,colors='k',both_lobes=False,title=True,label=None):
+    """Calculate the Ballistic and Keplerian trajetories for a given binary
+    system under Roche lobe geometry. This will be plotted directly in the
+    Doppler tomogram
+    """
+    xl,yl,xi,yi,wout,wkout = stream_calculate(q,ni = 100,nj = 100)
+
+    #print''
+    azms=-70
+    az=np.arctan(yi/xi)
+
+    for i in np.arange(len(az)):
+        if xi[i] < 0.0:
+            az[i]=az[i] + np.pi
+            #print az[i],az[i]*180/np.pi
+    az=az*180/np.pi
+    i=0
+    for j in np.arange(az.size):
+        #print az[j]
+        i=i+1
+        if az[j] < azms:
+            break
+
+    vxi = np.real(wout)
+    vyi = np.imag(wout)
+    vkxi = np.real(wkout)
+    vkyi = np.imag(wkout)
+    #print az[0],i
+    porb=24*3600*porb           # in seconds
+    omega=2*np.pi/porb
+    gg=6.667e-8                     # Gravitational Constant, cgs
+    msun=1.989e33
+    cm=q/(1.0+q)
+    nvp=1000
+    vxp,vyp,vkxp,vkyp,rr=[],[],[],[],[]
+
+    xl=xl-cm
+    inc=np.pi*inc/180.0
+    a=(gg*m1*msun*(1.0+q))**(1./3)/omega**(2./3)     # Orbital Separation
+    vfs=1e5
+    vs=omega*a/vfs
+    rd=0
+    r=1
+    vxi=vxi[:i]
+    vyi=vyi[:i]
+    vkxi=vkxi[:i]
+    vkyi=vkyi[:i]
+    az=az[:i]
+    si=np.sin(inc)
+    vx=vxi*si*vs
+    vy=vyi*si*vs
+    vkx=vkxi*si*vs
+    vky=vkyi*si*vs
+    xl=xl*vs*si
+    yl=yl*vs*si
+    npl=len(az)
+    #fig = plt.figure(num='Doppler Map')
+    #ax = fig.add_subplot(111)
+    #dist = np.sqrt((vx - vkx)**2 + (vy - vky)**2)
+    #dist = np.abs(vy-vky)
+    #print np.abs(vy-vky)[:12],dist[:12]
+    #ss = np.where( dist == min(dist) )[0]
+    #print vy[-1],vky[-1],vx[-1],vx[-1]
+    #print vx[ss],vy[ss]
+    plt.plot(vx[:],vy[:],color=colors,marker='')
+    plt.plot(vkx[:],vky[:],color=colors,marker='')
+    plt.plot(yl[int(yl.size/4):3*int(yl.size/4)],xl[int(xl.size/4):3*int(xl.size/4)],color=colors)
+    if title: plt.title(r'$i$='+str(inc/np.pi*180.)[:5]+', M$_1$='+str(m1)+' M$_{\odot}$, $q$='+str(q)+', P$_{orb}$='+str(porb/3600.)[:4]+' hr')
+    ## 0,0 systemic velocity, km/s
+    vy1 = cm * vs * si
+    plt.plot(0.,0.,'x',ms = 9,c = colors,alpha=0.3)
+    ## 0,-K1 systemic velocity, km/s
+    plt.plot(0.,-vy1,'+',ms = 10,c = colors,alpha=0.7)
+    plt.plot(0.,(1.0-cm)*vs*si,'+',ms = 10,c = colors,alpha=0.7)
+
+    if both_lobes:
+        plt.plot(np.concatenate((yl[3*int(xl.size/4):],yl[:int(yl.size/4)]),axis=0),
+        np.concatenate((xl[3*int(xl.size/4):],xl[:int(yl.size/4)]),axis=0),color=colors,ls='--')
+        #plt.plot(yl,xl,color=colors)
+    else:
+        plt.plot(yl[int(yl.size/4):3*int(yl.size/4)],xl[int(xl.size/4):3*int(xl.size/4)],color=colors)
+
+    if label != None: plt.text(0.12, 0.1,label, ha='center', va='center', transform=ax.transAxes)
+    plt.tight_layout()
+
+def stream_calculate(qm,ni = 100,nj = 100):
+    '''
+    calculates Roche lobes and integrates path of stream from L1
+    '''
+    nmax = 10000
+    xout = np.zeros(nmax)
+    yout = np.zeros(nmax)
+    rout = np.zeros(nmax)
+    wout = np.zeros(nmax,dtype=complex)
+    wkout = np.zeros(nmax,dtype=complex)
+    if np.abs(qm - 1.) < 1e-4: qm = 1e-4
+    rd = 0.1
+    if qm <= 0.0:
+        print ('Mass ratio <= 0. Does not compute. Will exit.')
+        return
+    rl1 = rlq1(qm)
+
+    x,y = lobes(qm,rl1,ni,nj)
+    ## Center of mass relative to M1
+    cm = qm / (1.0 + qm)
+    ## Coordinates of M1 and M2
+    z1=-cm
+    z2=1-cm
+    wm1=np.conj(complex(0.,-cm))
+    ## Start at L1-eps with v=0
+    eps=1e-3
+    z = complex(rl1 - cm -eps,0.)
+    w = 0
+    zp,wp = eqmot(z,w,z1,z2,qm)
+    t=0
+    dt=1e-4
+    isa=0
+    it=0
+    r=1
+    ist=0
+    ph=0.
+    phmax=6
+    while it < nmax and ph < phmax:
+        dz,dw = intrk(z,w,dt,z1,z2,qm)
+        z=z+dz
+        w=w+dw
+        t=t+dt
+        if np.abs(dz)/np.abs(z) > 0.02: dt=dt/2.
+        if np.abs(dz)/np.abs(z) < 0.005: dt=2.*dt
+
+        dph= -np.imag(z*np.conj(z-dz))/np.abs(z)/np.abs(z-dz)
+        ph=ph+dph
+        ##velocity in inertial frame
+        ##change by Guillaume
+        wi=w+complex(0,1.)*z
+        ## unit vector normal to kepler orbit
+        rold=r
+        r=np.abs(z-z1)
+
+        if ist == 0 and rold < r:
+            ist=1
+            rmin=rold
+
+        # kepler velocity of circular orbit in potential of M1, rel. to M1
+        vk=1.0/np.sqrt(r*(1.0+qm))
+        # unit vector in r
+        no = np.conj(z-z1)/r
+        wk = -vk*no*complex(0.,1.)
+        # same but rel. to cm, this is velocity in inertial frame
+        wk = wk+wm1
+        # velocity normal to disk edge, in rotating frame
+        dot = no * w
+        # velocity parallel to disk edge
+        par = np.imag(no*w)
+        # reflected velocity
+        wr = w - 2.0*dot*no
+        #        write(*,'(f8.4,1p9e11.3)')t,z,w,wk,wr,r
+        xout[it] = np.real(z)+cm
+        yout[it] = -np.imag(z)
+        rout[it] = np.sqrt(xout[it]**2+yout[it]**2)
+        # change by Guillaume
+        wout[it]= wi
+        wkout[it]=np.conj(wk)
+        if it > 0:
+            xo=xout[it]
+            yo=yout[it]
+            phi=np.arctan(yo/xo)
+            if rout[it] < rd and rout[it-1] >  rd:
+            ## write(*,'('' r,x,y,phi,vs,vk,dot,par'',8f8.3)')
+            ##    rout(it),x,y,phi,real(w),vk,dot,par
+            ## write(*,'('' w,no'',4f8.3)')w,no
+                xo=xout[it-1]
+                yo=yout[it-1]
+                phi=np.arctan(yo/xo)
+            # write(*,'('' r,x,y,phi'',4f8.3)')rout(it-1),x,y,phi
+
+        if isa == 0 and yout[it] < 0:
+            isa=1
+            ra=np.abs(z-z1)
+            wc=np.conj(w)+complex(0.,1.)*np.conj(z-z1)
+            ang=np.abs(np.imag((z-z1)*np.conj(wc)))
+        it+=1
+    return x,y,xout,yout,wout,wkout
+
+def rlq1(q):
+    '''
+    Calulates roche lobe radius.
+    '''
+    if np.abs(1.0 - q) < 1e-4:
+        rlq = 0.5
+        return rlq
+    rl = 0
+    rn = 1.0 - q
+    while np.abs(rl/rn-1.) > 1e-4:
+        rl=rn
+        f=q/(1.-rl)**2-1./rl**2+(1.+q)*rl-q
+        fa=2.*q/(1-rl)**3+2/rl**3+(1.+q)
+        rn=rl-f/fa
+    rlq1 = rn
+    return rlq1
+
+
+
+def lobes(q,rs,ni,nj):
+    '''
+    SUBROUTINE
+    '''
+    r = np.zeros((ni,nj))
+    ch = np.zeros(ni)
+    ps = np.zeros(nj)
+    x  = np.zeros(ni)
+    y  = np.zeros(nj)
+    x2 = np.zeros(ni)
+    y2 = np.zeros(nj)
+    nc = ni
+    nop = nj
+
+    r,ch,ps = surface(q,rs,nc,nop,r,ch,ps)
+    j=0
+    for i in np.arange(nc):
+        x[i] = 1.0 -r[i,j]*np.cos(ch[i])
+        y[i] = -r[i,j] * np.sin(ch[i])
+
+    r,ch,ps = surface(1./q,1.-rs,nc,nop,r,ch,ps)
+    j=0
+    for i in np.arange(nc):
+        x2[i] = r[i,j] * np.cos(ch[i])
+        y2[i] = r[i,j] * np.sin(ch[i])
+    xt = np.concatenate((x2[::-1],x,x[::-1],x2))
+    yt = np.concatenate((y2[::-1],-y,y[::-1],-y2))
+    return xt,yt
+
+
+def pot(q,x,y,z):
+    '''
+    FUNCTION
+    Roche potential. coordinates centered on M2,
+    z along rotation axis, x toward M1
+    pr is gradient in radius from M2
+    first transform to polar coordinates w/r rotation axis
+    '''
+    r = np.sqrt(x*x+y*y+z*z)
+    if (r == 0):
+        print ('r=0 in pot')
+        stop
+    rh = np.sqrt(x*x+y*y)
+    st=rh/r
+    if rh == 0:
+        cf=1
+    else:
+        cf=x/rh
+
+    r2 = 1. / (1. + q)
+    r1 = np.sqrt(1.0+r**2-2.0*r*cf*st)
+    pot=-1.0/r-1.0/q/r1-0.5*(1.0/q+1.0)*(r2**2+(r*st)**2-2.0*r2*r*cf*st)
+    pr=1.0/r**2+1.0/q/(r1**3)*(r-cf*st)-0.5*(1.0/q+1)*2.0*(r*st*st-r2*cf*st)
+    return pot,pr
+
+
+def surface(q,rs,nc,nop,r,ch,ps):
+    '''
+    SUBROUTINE
+    Roche surface around M2, coordinates on surface are ch, ps.
+    ch: polar angle from direction to M1; ps: corresponding azimuth, counting
+    from orbital plane.
+    q:mass ratio, rs: radius of surface at point facing M1
+    nc, np: number of chi's, psi's.
+    output:
+    r(nf,nt): radius. ch, ps: chi and psi arrays
+    '''
+    r = np.zeros((100,100))
+    chi = [],ps
+    dc = np.pi/nc
+    ch[0] = 0
+    for i in np.arange(nc-1)+1:
+        ch[i] = float((i-1.0))*np.pi/(nc-1.)
+    ps[0] = 0
+    for j in np.arange(nop-1)+1:
+        ps[i] = float((j-1.0))*2.*np.pi/nop
+    rs1 = 1.0 -rs
+    fs,pr = pot(q,rs1,0.0,0.0)
+
+    ## max no of iterations
+    im = 20
+
+    for i in np.arange(nop):
+        cp = np.cos(ps[i])
+        sp = np.sin(ps[i])
+        rx = (1.0 - dc) * rs1
+        r[0,i] = rs1
+
+        for k in np.arange(nc-1)+1:
+            x  = np.cos(ch[k])
+            sc = np.sin(ch[k])
+            y  = sc * cp
+            z  = sc * sp
+            j  = 0
+            f  = 1
+            while (j < im ) and np.abs(f - fs) > 1e-4 or j == 0:
+                j = j+1
+                r1 = rx
+                f,pr = pot(q,r1*x,r1*y,r1*z)
+                rx = r1 - (f - fs)/pr
+                if rx > rs1: rx = rs1
+            if j >= im:
+                print( 'No conv in surf',k,i,ch[k],ps[i])
+                stop
+
+            r[k,i] = rx
+
+    return r,ch,ps
+
+
+def eqmot(z,w,z1,z2,qm):
+    zr1 = z-z1
+    zr2 = z-z2
+    ## c change by Guillaume : - sign in Coriolis
+    wp = -(qm*zr2/(np.abs(zr2))**3 + zr1/(np.abs(zr1))**3)/(1.0+qm) - complex(0.,2.)*w + z
+    zp = w
+    return zp,wp
+
+
+def intrk(z,w,dt,z1,z2,qm):
+    zx=z
+    wx=w
+    zp,wp = eqmot(zx,wx,z1,z2,qm)
+    hz0=zp*dt
+    hw0=wp*dt
+    zx=z+hz0/2.
+    wx=w+hw0/2.
+    zp,wp = eqmot(zx,wx,z1,z2,qm)
+    hz1=zp*dt
+    hw1=wp*dt
+    zx=z+hz1/2.
+    wx=w+hw1/2.
+    zp,wp = eqmot(zx,wx,z1,z2,qm)
+    hz2=zp*dt
+    hw2=wp*dt
+    zx=z+hz2
+    wx=w+hw2
+    zp,wp = eqmot(zx,wx,z1,z2,qm)
+    hz3=zp*dt
+    hw3=wp*dt
+    dz=(hz0+2*hz1+2*hz2+hz3)/6.
+    dw=(hw0+2*hw1+2*hw2+hw3)/6.
+    return dz,dw
+
+def xy(r,phi):
+  return r*np.cos(phi), r*np.sin(phi)
+
+def resonance(j,k,k1,q,porb,m1):
+    '''Plots iso-velocity for resonance, in the general
+    notation of Whitehurst & King (19XX). Eq. taken from Warner 1995
+    page 206-207.
+    '''
+    k1 *= 1e5
+    porb *= 24. * 3600.
+    a_1 = k1 / q / (2.0*np.pi) * porb
+    a_2 = k1 / (2.0*np.pi) * porb
+    a = a_1 + a_2
+
+    r = (j-k)**(2./3.) / j**(2./3.) / (1.0 + q)**(1./3.) * a
+    r_circ = a * 0.60/(1. + q)
+    velo = np.sqrt(6.67e-08 * m1 *1.989e+33 / r)/1e5
+    velo_circ = np.sqrt(6.67e-08 * m1 *1.989e+33 / r_circ)/1e5
+    phis=np.arange(0,6.28,0.01)
+
+    #print r/69950000000.0,velo
+    fig = plt.figure(num='Doppler Map')
+    xx,yy = xy(velo,phis)
+    plt.plot( xx,yy-k1/1e5,c='k',ls=':')
+    #ax = fig.add_subplot(111)
+    #circ = plt.Circle((0-k1,0),velo,ls='--',color='k',fill=True)
+
+
+    #print velo_circ,velo
+    xx_circ,yy_circ = xy(velo_circ,phis)
+    plt.plot( xx_circ,yy_circ-k1/1e5,c='k',ls='-',lw=2)
+
+    plt.draw()
+
+
+def colorline(
+    x, y, z=None, cmap=plt.get_cmap('copper'), norm=plt.Normalize(0.0, 1.0),
+        linewidth=3, alpha=1.0):
+    """
+    http://nbviewer.ipythonp.org/github/dpsanders/matplotlib-examples/blob/master/colorline.ipynb
+    http://matplotlib.org/examples/pylab_examples/multicolored_line.html
+    Plot a colored line with coordinates x and y
+    Optionally specify colors in the array z
+    Optionally specify a colormap, a norm function and a line width
+    """
+
+    # Default colors equally spaced on [0,1]:
+    if z is None:
+        z = np.linspace(0.0, 1.0, len(x))
+
+    # Special case if a single number:
+    if not hasattr(z, "__iter__"):  # to check for numerical input -- this is a hack
+        z = np.array([z])
+
+    z = np.asarray(z)
+
+    segments = make_segments(x, y)
+    lc = mcoll.LineCollection(segments, array=z, cmap=cmap, norm=norm,
+                              linewidth=linewidth, alpha=alpha)
+
+    ax = plt.gca()
+    ax.add_collection(lc)
+
+    return lc
+
+
+def make_segments(x, y):
+    """
+    Create list of line segments from x and y coordinates, in the correct format
+    for LineCollection: an array of the form numlines x (points per line) x 2 (x
+    and y) array
+    """
+
+    points = np.array([x, y]).T.reshape(-1, 1, 2)
+    segments = np.concatenate([points[:-1], points[1:]], axis=1)
+    return segments
+
+def test_data(
+    destination: Optional[Union[Path, str]] = None,
+    overwrite: bool = False,
+) -> List[Path]:
+    """Copy the bundled test data into *destination* (defaults to CWD)."""
+
+    dest_dir = Path.cwd() if destination is None else Path(destination)
+    copied = copy_test_data(dest_dir, overwrite=overwrite)
+
+    LOGGER.info("Copied %d test data files to %s", len(copied), dest_dir)
+    return copied
+
+class MyNormalize(Normalize):
+    '''
+    # The Normalize class is largely based on code provided by Sarah Graves.
+    A Normalize class for imshow that allows different stretching functions
+    for astronomical images.
+    '''
+
+    def __init__(self, stretch='linear', exponent=5, vmid=None, vmin=None,
+                 vmax=None, clip=False):
+        '''
+        Initalize an APLpyNormalize instance.
+
+        Optional Keyword Arguments:
+
+            *vmin*: [ None | float ]
+                Minimum pixel value to use for the scaling.
+
+            *vmax*: [ None | float ]
+                Maximum pixel value to use for the scaling.
+
+            *stretch*: [ 'linear' | 'log' | 'sqrt' | 'arcsinh' | 'power' ]
+                The stretch function to use (default is 'linear').
+
+            *vmid*: [ None | float ]
+                Mid-pixel value used for the log and arcsinh stretches. If
+                set to None, a default value is picked.
+
+            *exponent*: [ float ]
+                if self.stretch is set to 'power', this is the exponent to use.
+
+            *clip*: [ True | False ]
+                If clip is True and the given value falls outside the range,
+                the returned value will be 0 or 1, whichever is closer.
+        '''
+
+        if vmax < vmin:
+            raise Exception("vmax should be larger than vmin")
+
+        # Call original initalization routine
+        Normalize.__init__(self, vmin=vmin, vmax=vmax, clip=clip)
+
+        # Save parameters
+        self.stretch = stretch
+        self.exponent = exponent
+
+        if stretch == 'power' and np.equal(self.exponent, None):
+            raise Exception("For stretch=='power', an exponent should be specified")
+
+        if np.equal(vmid, None):
+            if stretch == 'log':
+                if vmin > 0:
+                    self.midpoint = vmax / vmin
+                else:
+                    raise Exception("When using a log stretch, if vmin < 0, then vmid has to be specified")
+            elif stretch == 'arcsinh':
+                self.midpoint = -1. / 30.
+            else:
+                self.midpoint = None
+        else:
+            if stretch == 'log':
+                if vmin < vmid:
+                    raise Exception("When using a log stretch, vmin should be larger than vmid")
+                self.midpoint = (vmax - vmid) / (vmin - vmid)
+            elif stretch == 'arcsinh':
+                self.midpoint = (vmid - vmin) / (vmax - vmin)
+            else:
+                self.midpoint = None
+
+    def __call__(self, value, clip=None):
+
+        #read in parameters
+        method = self.stretch
+        exponent = self.exponent
+        midpoint = self.midpoint
+
+        # ORIGINAL MATPLOTLIB CODE
+
+        if clip is None:
+            clip = self.clip
+
+        if cbook.iterable(value):
+            vtype = 'array'
+            val = ma.asarray(value).astype(float)
+        else:
+            vtype = 'scalar'
+            val = ma.array([value]).astype(float)
+
+        self.autoscale_None(val)
+        vmin, vmax = self.vmin, self.vmax
+        if vmin > vmax:
+            raise ValueError("minvalue must be less than or equal to maxvalue")
+        elif vmin == vmax:
+            return 0.0 * val
+        else:
+            if clip:
+                mask = ma.getmask(val)
+                val = ma.array(np.clip(val.filled(vmax), vmin, vmax),
+                                mask=mask)
+            result = (val - vmin) * (1.0 / (vmax - vmin))
+
+            # CUSTOM APLPY CODE
+
+            # Keep track of negative values
+            negative = result < 0.
+
+            if self.stretch == 'linear':
+
+                pass
+
+            elif self.stretch == 'log':
+
+                result = ma.log10(result * (self.midpoint - 1.) + 1.) \
+                       / ma.log10(self.midpoint)
+
+            elif self.stretch == 'sqrt':
+
+                result = ma.sqrt(result)
+
+            elif self.stretch == 'arcsinh':
+
+                result = ma.arcsinh(result / self.midpoint) \
+                       / ma.arcsinh(1. / self.midpoint)
+
+            elif self.stretch == 'power':
+
+                result = ma.power(result, exponent)
+
+            else:
+
+                raise Exception("Unknown stretch in APLpyNormalize: %s" %
+                                self.stretch)
+
+            # Now set previously negative values to 0, as these are
+            # different from true NaN values in the FITS image
+            result[negative] = -np.inf
+
+        if vtype == 'scalar':
+            result = result[0]
+
+        return result
+
+    def inverse(self, value):
+
+        # ORIGINAL MATPLOTLIB CODE
+
+        if not self.scaled():
+            raise ValueError("Not invertible until scaled")
+
+        vmin, vmax = self.vmin, self.vmax
+
+        # CUSTOM APLPY CODE
+
+        if cbook.iterable(value):
+            val = ma.asarray(value)
+        else:
+            val = value
+
+        if self.stretch == 'linear':
+
+            pass
+
+        elif self.stretch == 'log':
+
+            val = (ma.power(10., val * ma.log10(self.midpoint)) - 1.) / (self.midpoint - 1.)
+
+        elif self.stretch == 'sqrt':
+
+            val = val * val
+
+        elif self.stretch == 'arcsinh':
+
+            val = self.midpoint * \
+                  ma.sinh(val * ma.arcsinh(1. / self.midpoint))
+
+        elif self.stretch == 'power':
+
+            val = ma.power(val, (1. / self.exponent))
+
+        else:
+
+            raise Exception("Unknown stretch in APLpyNormalize: %s" %
+                            self.stretch)
+
+        return vmin + val * (vmax - vmin)
+